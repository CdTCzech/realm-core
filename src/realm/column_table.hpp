--- conflicted
+++ resolved
@@ -32,11 +32,7 @@
 
 /// Base class for any type of column that can contain subtables.
 // FIXME: Don't derive from IntegerColumn, but define a BpTree<ref_type> specialization.
-<<<<<<< HEAD
-class ColumnSubtableParent: public IntegerColumn, public Table::Parent {
-=======
 class SubtableColumnParent: public IntegerColumn, public Table::Parent {
->>>>>>> 3459134a
 public:
     void discard_child_accessors() REALM_NOEXCEPT;
 

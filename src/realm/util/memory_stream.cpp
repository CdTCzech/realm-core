--- conflicted
+++ resolved
@@ -50,19 +50,12 @@
     return m_end - m_curr;
 }
 
-<<<<<<< HEAD
 pos_type MemoryInputStreambuf::seekoff(off_type off,
-                              std::ios_base::seekdir dir, 
-=======
-MemoryInputStreambuf::pos_type
-MemoryInputStreambuf::seekoff(MemoryInputStreambuf::off_type off,
-                              std::ios_base::seekdir dir,
->>>>>>> 7f22f75e
-                              std::ios_base::openmode which)
+                                       std::ios_base::seekdir dir, 
+                                       std::ios_base::openmode which)
 {
-    REALM_ASSERT(which == std::ios_base::in);
+	REALM_ASSERT(which == std::ios_base::in);
 
-<<<<<<< HEAD
 	switch (dir) {
 		case std::ios_base::beg:
 			m_curr = m_begin + off;
@@ -76,41 +69,17 @@
 		default:
 			break;
 	}
-=======
-    pos_type pos;
 
-    switch (dir) {
-        case std::ios_base::beg:
-            m_curr = m_begin + off;
-            break;
-        case std::ios_base::cur:
-            m_curr += off;
-            break;
-        case std::ios_base::end:
-            m_curr = m_end - off;
-            break;
-        default:
-            break;
-    }
->>>>>>> 7f22f75e
+	if (m_curr < m_begin || m_curr > m_end)
+		return traits_type::eof();
 
-    if (m_curr < m_begin || m_curr > m_end)
-        return traits_type::eof();
-
-    return m_curr - m_begin;
+	return m_curr - m_begin;
 }
 
-<<<<<<< HEAD
-pos_type MemoryInputStreambuf::seekpos(pos_type pos, std::ios_base::openmode which)
+pos_type MemoryInputStreambuf::seekpos(pos_type pos,
+                                       std::ios_base::openmode which)
 {
 	REALM_ASSERT(which == std::ios_base::in);
-=======
-MemoryInputStreambuf::pos_type
-MemoryInputStreambuf::seekpos(MemoryInputStreambuf::pos_type pos,
-                              std::ios_base::openmode which)
-{
-    REALM_ASSERT(which == std::ios_base::in);
->>>>>>> 7f22f75e
 
     m_curr = m_begin + pos;
 

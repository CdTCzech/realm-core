--- conflicted
+++ resolved
@@ -217,19 +217,11 @@
     return "Database upgrade required but prohibited";
 }
 
-<<<<<<< HEAD
-inline const char* DeletedLinkView::what() const noexcept
-{
-    return "Attempt to use a LinkView that has been deleted";
-}
-
 inline AddressSpaceExhausted::AddressSpaceExhausted(const std::string& msg):
     std::runtime_error(msg)
 {
 }
 
-=======
->>>>>>> b7e448b9
 inline LogicError::LogicError(LogicError::ErrorKind kind):
     m_kind(kind)
 {

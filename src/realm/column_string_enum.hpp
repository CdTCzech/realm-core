/*************************************************************************
 *
 * Copyright 2016 Realm Inc.
 *
 * Licensed under the Apache License, Version 2.0 (the "License");
 * you may not use this file except in compliance with the License.
 * You may obtain a copy of the License at
 *
 * http://www.apache.org/licenses/LICENSE-2.0
 *
 * Unless required by applicable law or agreed to in writing, software
 * distributed under the License is distributed on an "AS IS" BASIS,
 * WITHOUT WARRANTIES OR CONDITIONS OF ANY KIND, either express or implied.
 * See the License for the specific language governing permissions and
 * limitations under the License.
 *
 **************************************************************************/

#ifndef REALM_COLUMN_STRING_ENUM_HPP
#define REALM_COLUMN_STRING_ENUM_HPP

#include <realm/column_string.hpp>

namespace realm {

// Pre-declarations
class StringIndex;


/// From the point of view of the application, an enumerated strings column
/// (StringEnumColumn) is like a string column (StringColumn), yet it manages
/// its strings in such a way that each unique string is stored only once. In
/// fact, an enumerated strings column is a combination of two subcolumns; a
/// regular string column (StringColumn) that stores the unique strings, and an
/// integer column that stores one unique string index for each entry in the
/// enumerated strings column.
///
/// In terms of the underlying node structure, the subcolumn containing the
/// unique strings is not a true part of the enumerated strings column. Instead
/// it is a part of the spec structure that describes the table of which the
/// enumerated strings column is a part. This way, the unique strings can be
/// shared across enumerated strings columns of multiple subtables. This also
/// means that the root of an enumerated strings column coincides with the root
/// of the integer subcolumn, and in some sense, an enumerated strings column is
/// just the integer subcolumn.
///
/// An enumerated strings column can optionally be equipped with a
/// search index. If it is, then the root ref of the index is stored
/// in Table::m_columns immediately after the root ref of the
/// enumerated strings column.
class StringEnumColumn : public IntegerColumn {
public:
    typedef StringData value_type;

    StringEnumColumn(Allocator&, ref_type ref, ref_type keys_ref, bool nullable, size_t column_ndx = npos);
    ~StringEnumColumn() noexcept override;
    void destroy() noexcept override;
    MemRef clone_deep(Allocator& alloc) const override;

    int compare_values(size_t row1, size_t row2) const noexcept override
    {
        StringData a = get(row1);
        StringData b = get(row2);

        if (a.is_null() && !b.is_null())
            return 1;
        else if (b.is_null() && !a.is_null())
            return -1;
        else if (a.is_null() && b.is_null())
            return 0;

        if (a == b)
            return 0;

        return utf8_compare(a, b) ? 1 : -1;
    }

    StringData get(size_t ndx) const noexcept;
    bool is_null(size_t ndx) const noexcept final;
    void set(size_t ndx, StringData value);
    void set_null(size_t ndx) override;
    void add();
    void add(StringData value);
    void insert(size_t ndx);
    void insert(size_t ndx, StringData value);
    void erase(size_t row_ndx);
    void move_last_over(size_t row_ndx);
    void clear();
    bool is_nullable() const noexcept final;

    size_t count(StringData value) const;
    size_t find_first(StringData value, size_t begin = 0, size_t end = npos) const;
<<<<<<< HEAD
    void find_all(IntegerColumn& res, StringData value,
                  size_t begin = 0, size_t end = npos) const;
=======
    void find_all(IntegerColumn& res, StringData value, size_t begin = 0, size_t end = npos) const;
    FindRes find_all_indexref(StringData value, size_t& dst) const;
>>>>>>> c3509665

    size_t count(size_t key_index) const;
    size_t find_first(size_t key_index, size_t begin = 0, size_t end = -1) const;
    void find_all(IntegerColumn& res, size_t key_index, size_t begin = 0, size_t end = -1) const;

    //@{
    /// Find the lower/upper bound for the specified value assuming
    /// that the elements are already sorted in ascending order
    /// according to StringData::operator<().
    size_t lower_bound_string(StringData value) const noexcept;
    size_t upper_bound_string(StringData value) const noexcept;
    //@}

    void set_string(size_t, StringData) override;

    void adjust_keys_ndx_in_parent(int diff) noexcept;

    // Search index
    StringData get_index_data(size_t ndx, StringIndex::StringConversionBuffer& buffer) const noexcept final;
    void set_search_index_allow_duplicate_values(bool) noexcept override;
    bool supports_search_index() const noexcept final
    {
        return true;
    }
    StringIndex* create_search_index() override;
    void install_search_index(std::unique_ptr<StringIndex>) noexcept;
    void destroy_search_index() noexcept override;

    // Compare two string columns for equality
    bool compare_string(const StringColumn&) const;
    bool compare_string(const StringEnumColumn&) const;

    void insert_rows(size_t, size_t, size_t, bool) override;
    void erase_rows(size_t, size_t, size_t, bool) override;
    void move_last_row_over(size_t, size_t, bool) override;
    void clear(size_t, bool) override;
    void update_from_parent(size_t) noexcept override;
    void refresh_accessor_tree(size_t, const Spec&) override;

    size_t get_key_ndx(StringData value) const;
    size_t get_key_ndx_or_add(StringData value);

    StringColumn& get_keys();
    const StringColumn& get_keys() const;

#ifdef REALM_DEBUG
    void verify() const override;
    void verify(const Table&, size_t) const override;
    void do_dump_node_structure(std::ostream&, int) const override;
    void to_dot(std::ostream&, StringData title) const override;
#endif

private:
    // Member variables
    StringColumn m_keys;
    bool m_nullable;

    /// If you are appending and have the size of the column readily available,
    /// call the 4 argument version instead. If you are not appending, either
    /// one is fine.
    ///
    /// \param row_ndx Must be `realm::npos` if appending.
    void do_insert(size_t row_ndx, StringData value, size_t num_rows);

    /// If you are appending and you do not have the size of the column readily
    /// available, call the 3 argument version instead. If you are not
    /// appending, either one is fine.
    ///
    /// \param is_append Must be true if, and only if `row_ndx` is equal to the
    /// size of the column (before insertion).
    void do_insert(size_t row_ndx, StringData value, size_t num_rows, bool is_append);

    void do_erase(size_t row_ndx, bool is_last);
    void do_move_last_over(size_t row_ndx, size_t last_row_ndx);
    void do_clear();
};


// Implementation:

inline StringData StringEnumColumn::get(size_t ndx) const noexcept
{
    REALM_ASSERT_3(ndx, <, IntegerColumn::size());
    size_t key_ndx = to_size_t(IntegerColumn::get(ndx));
    StringData sd = m_keys.get(key_ndx);
    REALM_ASSERT_DEBUG(!(!m_nullable && sd.is_null()));
    return sd;
}

inline bool StringEnumColumn::is_null(size_t ndx) const noexcept
{
    return is_nullable() && get(ndx).is_null();
}

inline void StringEnumColumn::add()
{
    add(m_nullable ? realm::null() : StringData(""));
}

inline void StringEnumColumn::add(StringData value)
{
    REALM_ASSERT_DEBUG(!(!m_nullable && value.is_null()));
    size_t row_ndx = realm::npos;
    size_t num_rows = 1;
    do_insert(row_ndx, value, num_rows); // Throws
}

inline void StringEnumColumn::insert(size_t row_ndx)
{
    insert(row_ndx, m_nullable ? realm::null() : StringData(""));
}

inline void StringEnumColumn::insert(size_t row_ndx, StringData value)
{
    REALM_ASSERT_DEBUG(!(!m_nullable && value.is_null()));
    size_t column_size = this->size();
    REALM_ASSERT_3(row_ndx, <=, column_size);
    size_t num_rows = 1;
    bool is_append = row_ndx == column_size;
    do_insert(row_ndx, value, num_rows, is_append); // Throws
}

inline void StringEnumColumn::erase(size_t row_ndx)
{
    size_t last_row_ndx = size() - 1; // Note that size() is slow
    bool is_last = row_ndx == last_row_ndx;
    do_erase(row_ndx, is_last); // Throws
}

inline void StringEnumColumn::move_last_over(size_t row_ndx)
{
    size_t last_row_ndx = size() - 1;         // Note that size() is slow
    do_move_last_over(row_ndx, last_row_ndx); // Throws
}

inline void StringEnumColumn::clear()
{
    do_clear(); // Throws
}

// Overriding virtual method of Column.
inline void StringEnumColumn::insert_rows(size_t row_ndx, size_t num_rows_to_insert, size_t prior_num_rows,
                                          bool insert_nulls)
{
    REALM_ASSERT_DEBUG(prior_num_rows == size());
    REALM_ASSERT(row_ndx <= prior_num_rows);
    REALM_ASSERT(!insert_nulls || m_nullable);

    StringData value = m_nullable ? realm::null() : StringData("");
    bool is_append = (row_ndx == prior_num_rows);
    do_insert(row_ndx, value, num_rows_to_insert, is_append); // Throws
}

// Overriding virtual method of Column.
inline void StringEnumColumn::erase_rows(size_t row_ndx, size_t num_rows_to_erase, size_t prior_num_rows, bool)
{
    REALM_ASSERT_DEBUG(prior_num_rows == size());
    REALM_ASSERT(num_rows_to_erase <= prior_num_rows);
    REALM_ASSERT(row_ndx <= prior_num_rows - num_rows_to_erase);

    bool is_last = (row_ndx + num_rows_to_erase == prior_num_rows);
    for (size_t i = num_rows_to_erase; i > 0; --i) {
        size_t row_ndx_2 = row_ndx + i - 1;
        do_erase(row_ndx_2, is_last); // Throws
    }
}

// Overriding virtual method of Column.
inline void StringEnumColumn::move_last_row_over(size_t row_ndx, size_t prior_num_rows, bool)
{
    REALM_ASSERT_DEBUG(prior_num_rows == size());
    REALM_ASSERT(row_ndx < prior_num_rows);

    size_t last_row_ndx = prior_num_rows - 1;
    do_move_last_over(row_ndx, last_row_ndx); // Throws
}

// Overriding virtual method of Column.
inline void StringEnumColumn::clear(size_t, bool)
{
    do_clear(); // Throws
}

inline size_t StringEnumColumn::lower_bound_string(StringData value) const noexcept
{
    return ColumnBase::lower_bound(*this, value);
}

inline size_t StringEnumColumn::upper_bound_string(StringData value) const noexcept
{
    return ColumnBase::upper_bound(*this, value);
}

inline void StringEnumColumn::set_string(size_t row_ndx, StringData value)
{
    set(row_ndx, value); // Throws
}

inline void StringEnumColumn::set_null(size_t row_ndx)
{
    set(row_ndx, realm::null{});
}

inline StringColumn& StringEnumColumn::get_keys()
{
    return m_keys;
}

inline const StringColumn& StringEnumColumn::get_keys() const
{
    return m_keys;
}


} // namespace realm

#endif // REALM_COLUMN_STRING_ENUM_HPP<|MERGE_RESOLUTION|>--- conflicted
+++ resolved
@@ -90,13 +90,8 @@
 
     size_t count(StringData value) const;
     size_t find_first(StringData value, size_t begin = 0, size_t end = npos) const;
-<<<<<<< HEAD
     void find_all(IntegerColumn& res, StringData value,
                   size_t begin = 0, size_t end = npos) const;
-=======
-    void find_all(IntegerColumn& res, StringData value, size_t begin = 0, size_t end = npos) const;
-    FindRes find_all_indexref(StringData value, size_t& dst) const;
->>>>>>> c3509665
 
     size_t count(size_t key_index) const;
     size_t find_first(size_t key_index, size_t begin = 0, size_t end = -1) const;

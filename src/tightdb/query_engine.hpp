--- conflicted
+++ resolved
@@ -509,11 +509,7 @@
 // Used for performing queries on a Tableview. This is done by simply passing the TableView to this query condition
 class ListviewNode: public ParentNode {
 public:
-<<<<<<< HEAD
-    ListviewNode(const Column& arr) : m_arr(arr), m_max(0), m_next(0), m_size(arr.size()) {m_child = 0; m_dT = 0.0;}
-=======
     ListviewNode(const TableView& tv) : m_max(0), m_next(0), m_size(tv.size()), m_tv(tv) { m_child = 0; m_dT = 0.0; }
->>>>>>> 559af353
     ~ListviewNode() TIGHTDB_NOEXCEPT TIGHTDB_OVERRIDE {  }
 
     // Return the n'th table row index contained in the TableView.
@@ -538,15 +534,10 @@
 
     size_t find_first_local(size_t start, size_t end)  TIGHTDB_OVERRIDE
     {
-<<<<<<< HEAD
-        // Simply return next TableView item which is >= start
-        size_t r = m_arr.find_gte(start, m_next);
-=======
         // Simply return index of first table row which is >= start
         size_t r;
-        r = m_tv.get_ref_column().FindGTE(start, m_next, null_ptr);
-
->>>>>>> 559af353
+        r = m_tv.get_ref_column().find_gte(start, m_next);
+
         if (r >= end)
             return not_found;
 
@@ -555,10 +546,6 @@
     }
 
 protected:
-<<<<<<< HEAD
-    const Column& m_arr;
-=======
->>>>>>> 559af353
     size_t m_max;
     size_t m_next;
     size_t m_size;

--- conflicted
+++ resolved
@@ -87,58 +87,14 @@
     /// Compare two string columns for equality.
     bool compare_string(const AdaptiveStringColumn&) const;
 
-<<<<<<< HEAD
     enum LeafType {
         leaf_type_Small,  ///< ArrayString
         leaf_type_Medium, ///< ArrayStringLong
         leaf_type_Big     ///< ArrayBigBlobs
     };
-=======
-    bool GetBlock(std::size_t ndx, ArrayParent** ap, std::size_t& off, bool use_retval = false) const
-    {
-        static_cast<void>(use_retval);
-        TIGHTDB_ASSERT(use_retval == false); // retval optimization not supported. See Array on how to implement
 
-        Allocator& alloc = m_array->get_alloc();
-        if (root_is_leaf()) {
-            off = 0;
-            bool long_strings = m_array->has_refs();
-            if (long_strings) {
-                ArrayStringLong* asl2 = new ArrayStringLong(m_array->get_ref(), 0, 0, alloc);
-                *ap = asl2;
-                return true;
-            }
-            ArrayString* as2 = new ArrayString(m_array->get_ref(), 0, 0, alloc);
-            *ap = as2;
-            return false;
-        }
-
-        std::pair<MemRef, std::size_t> p = m_array->find_btree_leaf(ndx);
-        bool long_strings = Array::get_hasrefs_from_header(p.first.m_addr);
-        if (long_strings) {
-            ArrayStringLong* asl2 = new ArrayStringLong(p.first, 0, 0, alloc);
-            *ap = asl2;
-        }
-        else {
-            ArrayString* as2 = new ArrayString(p.first, 0, 0, alloc);
-            *ap = as2;
-        }
-        off = ndx - p.second;
-        return long_strings;
-    }
-
-#ifdef TIGHTDB_DEBUG
-    void Verify() const TIGHTDB_OVERRIDE; // Must be upper case to avoid conflict with macro in ObjC
-#endif
-
-protected:
-    void LeafSet(size_t ndx, StringData value);
-    template<class F> size_t LeafFind(StringData value, size_t begin, size_t end) const;
-    void LeafFindAll(Array& result, StringData value, size_t add_offset = 0,
-                     size_t begin = 0, size_t end = -1) const;
->>>>>>> 6461c312
-
-    LeafType GetBlock(std::size_t ndx, ArrayParent**, std::size_t& off) const;
+    LeafType GetBlock(std::size_t ndx, ArrayParent**, std::size_t& off,
+                      bool use_retval = false) const;
 
 #ifdef TIGHTDB_DEBUG
     void Verify() const TIGHTDB_OVERRIDE;

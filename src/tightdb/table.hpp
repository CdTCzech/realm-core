/*************************************************************************
 *
 * TIGHTDB CONFIDENTIAL
 * __________________
 *
 *  [2011] - [2012] TightDB Inc
 *  All Rights Reserved.
 *
 * NOTICE:  All information contained herein is, and remains
 * the property of TightDB Incorporated and its suppliers,
 * if any.  The intellectual and technical concepts contained
 * herein are proprietary to TightDB Incorporated
 * and its suppliers and may be covered by U.S. and Foreign Patents,
 * patents in process, and are protected by trade secret or copyright law.
 * Dissemination of this information or reproduction of this material
 * is strictly forbidden unless prior written permission is obtained
 * from TightDB Incorporated.
 *
 **************************************************************************/
#ifndef TIGHTDB_TABLE_HPP
#define TIGHTDB_TABLE_HPP

#include <algorithm>
#include <utility>
#include <map>

#include <tightdb/util/features.h>
#include <tightdb/util/tuple.hpp>
#include <tightdb/util/unique_ptr.hpp>
#include <tightdb/column_fwd.hpp>
#include <tightdb/table_ref.hpp>
#include <tightdb/link_view_fwd.hpp>
#include <tightdb/row.hpp>
#include <tightdb/descriptor_fwd.hpp>
#include <tightdb/spec.hpp>
#include <tightdb/mixed.hpp>
#include <tightdb/query.hpp>
#include <tightdb/column.hpp>

namespace tightdb {

class TableView;
class LinkView;
class TableViewBase;
class ConstTableView;
class StringIndex;
class Group;
class ColumnLinkBase;
class ColumnLink;
class ColumnLinkList;
class ColumnBackLink;
template<class> class Columns;

struct Link {};
typedef Link LinkList;

namespace _impl { class TableFriend; }

#ifdef TIGHTDB_ENABLE_REPLICATION
class Replication;
#endif


/// The Table class is non-polymorphic, that is, it has no virtual
/// functions. This is important because it ensures that there is no run-time
/// distinction between a Table instance and an instance of any variation of
/// BasicTable<T>, and this, in turn, makes it valid to cast a pointer from
/// Table to BasicTable<T> even when the instance is constructed as a Table. Of
/// course, this also assumes that BasicTable<> is non-polymorphic, has no
/// destructor, and adds no extra data members.
///
/// FIXME: Table assignment (from any group to any group) could be made aliasing
/// safe as follows: Start by cloning source table into target allocator. On
/// success, assign, and then deallocate any previous structure at the target.
///
/// FIXME: It might be desirable to have a 'table move' feature between two
/// places inside the same group (say from a subtable or a mixed column to group
/// level). This could be done in a very efficient manner.
///
/// FIXME: When compiling in debug mode, all public non-static table functions
/// should TIGHTDB_ASSERT(is_attached()).
class Table {
public:
    /// Construct a new freestanding top-level table with static
    /// lifetime.
    ///
    /// This constructor should be used only when placing a table
    /// instance on the stack, and it is then the responsibility of
    /// the application that there are no objects of type TableRef or
    /// ConstTableRef that refer to it, or to any of its subtables,
    /// when it goes out of scope. To create a top-level table with
    /// dynamic lifetime, use Table::create() instead.
    Table(Allocator& = Allocator::get_default());

    /// Construct a copy of the specified table as a new freestanding
    /// top-level table with static lifetime.
    ///
    /// This constructor should be used only when placing a table
    /// instance on the stack, and it is then the responsibility of
    /// the application that there are no objects of type TableRef or
    /// ConstTableRef that refer to it, or to any of its subtables,
    /// when it goes out of scope. To create a top-level table with
    /// dynamic lifetime, use Table::copy() instead.
    Table(const Table&, Allocator& = Allocator::get_default());

    ~Table() TIGHTDB_NOEXCEPT;

    /// Construct a new freestanding top-level table with dynamic lifetime.
    static TableRef create(Allocator& = Allocator::get_default());

    /// Construct a copy of the specified table as a new freestanding top-level
    /// table with dynamic lifetime.
    TableRef copy(Allocator& = Allocator::get_default()) const;

    /// Returns true if, and only if this accessor is currently attached to an
    /// underlying table.
    ///
    /// A table accessor may get detached from the underlying row for various
    /// reasons (see below). When it does, it no longer refers to anything, and
    /// can no longer be used, except for calling is_attached(). The
    /// consequences of calling other non-static functions on a detached table
    /// accessor are unspecified. Table accessors obtained by calling functions in
    /// the TightDB API are always in the 'attached' state immediately upon
    /// return from those functions.
    ///
    /// A table accessor of a free-standing table never becomes detached (except
    /// during its eventual destruction). A group-level table accessor becomes
    /// detached if the underlying table is removed from the group (not
    /// currently possible), or when the group accessor is destroyed. A subtable
    /// accessor becomes detached if the underlying subtable is removed, or if
    /// the parent table accessor is detached. A table accessor does not become
    /// detached for any other reason than those mentioned here.
    ///
    /// FIXME: High level language bindings will probably want to be able to
    /// explicitely detach a group and all tables of that group if any modifying
    /// operation fails (e.g. memory allocation failure) (and something similar
    /// for freestanding tables) since that leaves the group in state where any
    /// further access is disallowed. This way they will be able to reliably
    /// intercept any attempt at accessing such a failed group.
    ///
    /// FIXME: The C++ documentation must state that if any modifying operation
    /// on a group (incl. tables, subtables, and specs) or on a free standing
    /// table (incl. subtables and specs) fails, then any further access to that
    /// group (except ~Group()) or freestanding table (except ~Table()) has
    /// undefined behaviour and is considered an error on behalf of the
    /// application. Note that even Table::is_attached() is disallowed in this
    /// case.
    bool is_attached() const TIGHTDB_NOEXCEPT;

    /// Get the name of this table, if it has one. Only group-level tables have
    /// names. For a table of any other kind, this function returns the empty
    /// string.
    StringData get_name() const TIGHTDB_NOEXCEPT;

    //@{
    /// Conventience functions for inspecting the dynamic table type.
    ///
    /// These functions behave as if they were called on the descriptor returned
    /// by get_descriptor().
    std::size_t get_column_count() const TIGHTDB_NOEXCEPT;
    DataType    get_column_type(std::size_t column_ndx) const TIGHTDB_NOEXCEPT;
    StringData  get_column_name(std::size_t column_ndx) const TIGHTDB_NOEXCEPT;
    std::size_t get_column_index(StringData name) const TIGHTDB_NOEXCEPT;
    //@}

    //@{
    /// Convenience functions for manipulating the dynamic table type.
    ///
    /// These function must be called only for tables with independent dynamic
    /// type. A table has independent dynamic type if the function
    /// has_shared_type() returns false. A table that is a direct member of a
    /// group has independent dynamic type. So does a free-standing table, and a
    /// subtable in a column of type 'mixed'. All other tables have shared
    /// dynamic type. The consequences of calling any of these functions for a
    /// table with shared dynamic type are undefined.
    ///
    /// Apart from that, these functions behave as if they were called on the
    /// descriptor returned by get_descriptor(). Note especially that the
    /// `_link` suffixed functions must be used when inserting link-type
    /// columns.
    ///
    /// If you need to change the shared dynamic type of the subtables in a
    /// subtable column, consider using the API offered by the Descriptor class.
    ///
    /// \param subdesc If a non-null pointer is passed, and the specified type
    /// is `type_Table`, then this function automatically reteives the
    /// descriptor associated with the new subtable column, and stores a
    /// reference to its accessor in `*subdesc`.
    ///
    /// \return The value returned by add_column() and add_column_link(), is the
    /// index of the added column.
    ///
    /// \sa has_shared_type()
    /// \sa get_descriptor()
    /// \sa Descriptor
    std::size_t add_column(DataType type, StringData name, DescriptorRef* subdesc = 0);
    void insert_column(std::size_t column_ndx, DataType type, StringData name,
                       DescriptorRef* subdesc = 0);
    std::size_t add_column_link(DataType type, StringData name, Table& target);
    void insert_column_link(std::size_t column_ndx, DataType type, StringData name, Table& target);
    void remove_column(std::size_t column_ndx);
    void rename_column(std::size_t column_ndx, StringData new_name);
    //@}

    bool has_index(std::size_t column_ndx) const TIGHTDB_NOEXCEPT;

    /// Add a search index to the specified column of this table. This table
    /// must be a root table; that is, it must have an independent
    /// descriptor. Freestanding tables, group-level tables, and subtables in a
    /// column of type 'mixed' are all examples of root tables. See add_column()
    /// for more on this.
    ///
    /// \sa add_column()
    ///
    /// FIXME: Rename to add_search_index().
    void set_index(std::size_t column_ndx);

    //@{
    /// Get the dynamic type descriptor for this table.
    ///
    /// Every table has an associated descriptor that specifies its dynamic
    /// type. For simple tables, that is, tables without subtable columns, the
    /// dynamic type can be inspected and modified directly using member
    /// functions such as get_column_count() and add_column(). For more complex
    /// tables, the type is best managed through the associated descriptor
    /// object which is returned by this function.
    ///
    /// \sa has_shared_type()
    DescriptorRef get_descriptor();
    ConstDescriptorRef get_descriptor() const;
    //@}

    //@{
    /// Get the dynamic type descriptor for the column with the
    /// specified index. That column must have type 'table'.
    ///
    /// This is merely a shorthand for calling `get_subdescriptor(column_ndx)`
    /// on the descriptor returned by `get_descriptor()`.
    DescriptorRef get_subdescriptor(std::size_t column_ndx);
    ConstDescriptorRef get_subdescriptor(std::size_t column_ndx) const;
    //@}

    //@{
    /// Get access to an arbitrarily nested dynamic type descriptor.
    ///
    /// The returned descriptor is the one you would get by calling
    /// Descriptor::get_subdescriptor() once for each entry in the specified
    /// path, starting with the descriptor returned by get_descriptor(). The
    /// path is allowed to be empty.
    typedef std::vector<std::size_t> path_vec;
    DescriptorRef get_subdescriptor(const path_vec& path);
    ConstDescriptorRef get_subdescriptor(const path_vec& path) const;
    //@}

    //@{
    /// Convenience functions for manipulating nested table types.
    ///
    /// These functions behave as if they were called on the descriptor returned
    /// by `get_subdescriptor(path)`. These function must be called only on
    /// tables with independent dynamic type.
    ///
    /// \return The value returned by add_subcolumn(), is the index of
    /// the added column within the descriptor referenced by the
    /// specified path.
    ///
    /// \sa Descriptor::add_column()
    /// \sa has_shared_type()
    std::size_t add_subcolumn(const path_vec& path, DataType type, StringData name);
    void insert_subcolumn(const path_vec& path, std::size_t column_ndx,
                          DataType type, StringData name);
    void remove_subcolumn(const path_vec& path, std::size_t column_ndx);
    void rename_subcolumn(const path_vec& path, std::size_t column_ndx, StringData new_name);
    //@}

    /// Does this table share its type with other tables?
    ///
    /// Tables that are direct members of groups have independent
    /// dynamic types. The same is true for free-standing tables and
    /// subtables in coulmns of type 'mixed'. For such tables, this
    /// function returns false.
    ///
    /// When a table has a column of type 'table', the cells in that
    /// column contain subtables. All those subtables have the same
    /// dynamic type, and they share a single type descriptor. For all
    /// such subtables, this function returns true. See
    /// Descriptor::is_root() for more on this.
    ///
    /// Please note that Table functions that modify the dynamic type
    /// directly, such as add_column(), are only allowed to be used on
    /// tables with non-shared type. If you need to modify a shared
    /// type, you will have to do that through the descriptor returned
    /// by get_descriptor(), but note that it will then affect all the
    /// tables sharing that descriptor.
    ///
    /// \sa get_descriptor()
    /// \sa Descriptor::is_root()
    bool has_shared_type() const TIGHTDB_NOEXCEPT;


    template<class T> Columns<T> column(std::size_t column); // FIXME: Should this one have been declared TIGHTDB_NOEXCEPT?

    // Table size and deletion
    bool        is_empty() const TIGHTDB_NOEXCEPT;
    std::size_t size() const TIGHTDB_NOEXCEPT;
    void        clear();

    typedef BasicRowExpr<Table> RowExpr;
    typedef BasicRowExpr<const Table> ConstRowExpr;

    RowExpr get(std::size_t row_ndx) TIGHTDB_NOEXCEPT;
    ConstRowExpr get(std::size_t row_ndx) const TIGHTDB_NOEXCEPT;

    RowExpr front() TIGHTDB_NOEXCEPT;
    ConstRowExpr front() const TIGHTDB_NOEXCEPT;

    RowExpr back() TIGHTDB_NOEXCEPT;
    ConstRowExpr back() const TIGHTDB_NOEXCEPT;

    RowExpr operator[](std::size_t row_ndx) TIGHTDB_NOEXCEPT;
    ConstRowExpr operator[](std::size_t row_ndx) const TIGHTDB_NOEXCEPT;

    // Row handling
    std::size_t add_empty_row(std::size_t num_rows = 1);
    void        insert_empty_row(std::size_t row_ndx, std::size_t num_rows = 1);
    void        remove(std::size_t row_ndx);
    void        remove_last();

    /// Move the last row to the specified index. This overwrites the target row
    /// and reduces the number of rows by one. If the target row is the last one
    /// it will just be deleted.
    void move_last_over(std::size_t target_row_ndx);

    // Insert row
    // NOTE: You have to insert values in ALL columns followed by insert_done().
    void insert_int(std::size_t column_ndx, std::size_t row_ndx, int64_t value);
    void insert_bool(std::size_t column_ndx, std::size_t row_ndx, bool value);
    void insert_datetime(std::size_t column_ndx, std::size_t row_ndx, DateTime value);
    template<class E> void insert_enum(std::size_t column_ndx, std::size_t row_ndx, E value);
    void insert_float(std::size_t column_ndx, std::size_t row_ndx, float value);
    void insert_double(std::size_t column_ndx, std::size_t row_ndx, double value);
    void insert_string(std::size_t column_ndx, std::size_t row_ndx, StringData value);
    void insert_binary(std::size_t column_ndx, std::size_t row_ndx, BinaryData value);
    void insert_subtable(std::size_t column_ndx, std::size_t row_ndx); // Insert empty table
    void insert_mixed(std::size_t column_ndx, std::size_t row_ndx, Mixed value);
    void insert_link(std::size_t column_ndx, std::size_t row_ndx, std::size_t target_row_ndx);
    void insert_linklist(std::size_t column_ndx, std::size_t row_ndx); // Insert empty link list
    void insert_done();

    // Get cell values
    int64_t     get_int(std::size_t column_ndx, std::size_t row_ndx) const TIGHTDB_NOEXCEPT;
    bool        get_bool(std::size_t column_ndx, std::size_t row_ndx) const TIGHTDB_NOEXCEPT;
    DateTime    get_datetime(std::size_t column_ndx, std::size_t row_ndx) const TIGHTDB_NOEXCEPT;
    float       get_float(std::size_t column_ndx, std::size_t row_ndx) const TIGHTDB_NOEXCEPT;
    double      get_double(std::size_t column_ndx, std::size_t row_ndx) const TIGHTDB_NOEXCEPT;
    StringData  get_string(std::size_t column_ndx, std::size_t row_ndx) const TIGHTDB_NOEXCEPT;
    BinaryData  get_binary(std::size_t column_ndx, std::size_t row_ndx) const TIGHTDB_NOEXCEPT;
    Mixed       get_mixed(std::size_t column_ndx, std::size_t row_ndx) const TIGHTDB_NOEXCEPT;
    DataType    get_mixed_type(std::size_t column_ndx, std::size_t row_ndx) const TIGHTDB_NOEXCEPT;
    std::size_t get_link(std::size_t column_ndx, std::size_t row_ndx) const TIGHTDB_NOEXCEPT;

    TableRef get_link_target(std::size_t column_ndx) TIGHTDB_NOEXCEPT;
    ConstTableRef get_link_target(std::size_t column_ndx) const TIGHTDB_NOEXCEPT;

    template<class T>
    typename T::RowAccessor get_link_accessor(std::size_t column_ndx, std::size_t row_ndx);

    // Set cell values
    void set_int(std::size_t column_ndx, std::size_t row_ndx, int_fast64_t value);
    void set_bool(std::size_t column_ndx, std::size_t row_ndx, bool value);
    void set_datetime(std::size_t column_ndx, std::size_t row_ndx, DateTime value);
    template<class E> void set_enum(std::size_t column_ndx, std::size_t row_ndx, E value);
    void set_float(std::size_t column_ndx, std::size_t row_ndx, float value);
    void set_double(std::size_t column_ndx, std::size_t row_ndx, double value);
    void set_string(std::size_t column_ndx, std::size_t row_ndx, StringData value);
    void set_binary(std::size_t column_ndx, std::size_t row_ndx, BinaryData value);
    void set_mixed(std::size_t column_ndx, std::size_t row_ndx, Mixed value);
    void set_link(std::size_t column_ndx, std::size_t row_ndx, std::size_t target_row_ndx);

    // Links
    bool is_null_link(std::size_t column_ndx, std::size_t row_ndx) const TIGHTDB_NOEXCEPT;
    void nullify_link(std::size_t column_ndx, std::size_t row_ndx);

    // Link lists
    ConstLinkViewRef get_linklist(std::size_t column_ndx, std::size_t row_ndx) const;
    LinkViewRef get_linklist(std::size_t column_ndx, std::size_t row_ndx);
    bool linklist_is_empty(std::size_t column_ndx, std::size_t row_ndx) const TIGHTDB_NOEXCEPT;
    std::size_t get_link_count(std::size_t column_ndx, std::size_t row_ndx) const TIGHTDB_NOEXCEPT;

    void add_int(std::size_t column_ndx, int64_t value);

    /// Assumes that the specified column is a subtable column (in
    /// particular, not a mixed column) and that the specified table
    /// has a spec that is compatible with that column, that is, the
    /// number of columns must be the same, and corresponding columns
    /// must have identical data types (as returned by
    /// get_column_type()).
    void insert_subtable(std::size_t col_ndx, std::size_t row_ndx, const Table*);
    void insert_mixed_subtable(std::size_t col_ndx, std::size_t row_ndx, const Table*);

    /// Like insert_subtable(std::size_t, std::size_t, const Table*)
    /// but overwrites the specified cell rather than inserting a new
    /// one.
    void set_subtable(std::size_t col_ndx, std::size_t row_ndx, const Table*);
    void set_mixed_subtable(std::size_t col_ndx, std::size_t row_ndx, const Table*);


    // Sub-tables (works on columns whose type is either 'subtable' or
    // 'mixed', for a value in a mixed column that is not a subtable,
    // get_subtable() returns null, get_subtable_size() returns zero,
    // and clear_subtable() replaces the value with an empty table.)
    TableRef get_subtable(std::size_t column_ndx, std::size_t row_ndx);
    ConstTableRef get_subtable(std::size_t column_ndx, std::size_t row_ndx) const;
    std::size_t get_subtable_size(std::size_t column_ndx, std::size_t row_ndx)
        const TIGHTDB_NOEXCEPT;
    void clear_subtable(std::size_t column_ndx, std::size_t row_ndx);

    // Backlinks
    std::size_t get_backlink_count(std::size_t row_ndx, const Table& origin,
                                   std::size_t origin_col_ndx) const TIGHTDB_NOEXCEPT;
    std::size_t get_backlink(std::size_t row_ndx, const Table& origin,
                             std::size_t origin_col_ndx, std::size_t backlink_ndx) const
        TIGHTDB_NOEXCEPT;

    //@{
    /// If this accessor is attached to a subtable, then that subtable has a
    /// parent table, and the subtable either resides in a column of type
    /// `table` or of type `mixed` in that parent. In that case
    /// get_parent_table() returns a reference to the accessor associated with
    /// the parent, and get_parent_row_index() returns the index of the row in
    /// which the subtable resides. In all other cases (free-standing and
    /// group-level tables), get_parent_table() returns null and
    /// get_parent_row_index() returns tightdb::npos.
    ///
    /// If this accessor is attached to a subtable, and \a column_ndx_out is
    /// specified, then `*column_ndx_out` is set to the index of the column of
    /// the parent table in which the subtable resides. If this accessor is not
    /// attached to a subtable, then `*column_ndx_out` will retain its original
    /// value upon return.
    TableRef get_parent_table(std::size_t* column_ndx_out = 0) TIGHTDB_NOEXCEPT;
    ConstTableRef get_parent_table(std::size_t* column_ndx_out = 0) const TIGHTDB_NOEXCEPT;
    std::size_t get_parent_row_index() const TIGHTDB_NOEXCEPT;
    //@}

    /// Only group-level unordered tables can be used as origins or targets of
    /// links.
    bool is_group_level() const TIGHTDB_NOEXCEPT;

    /// If this table is a group-level table, then this function returns the
    /// index of this table within the group. Otherwise it returns tightdb::npos.
    std::size_t get_index_in_group() const TIGHTDB_NOEXCEPT;

    // Aggregate functions
    std::size_t count_int(std::size_t column_ndx, int64_t value) const;
    std::size_t count_string(std::size_t column_ndx, StringData value) const;
    std::size_t count_float(std::size_t column_ndx, float value) const;
    std::size_t count_double(std::size_t column_ndx, double value) const;

    int64_t sum_int(std::size_t column_ndx) const;
    double  sum_float(std::size_t column_ndx) const;
    double  sum_double(std::size_t column_ndx) const;
    int64_t maximum_int(std::size_t column_ndx, std::size_t* return_ndx = 0) const;
    float   maximum_float(std::size_t column_ndx, std::size_t* return_ndx = 0) const;
    double  maximum_double(std::size_t column_ndx, std::size_t* return_ndx = 0) const;
    int64_t minimum_int(std::size_t column_ndx, std::size_t* return_ndx = 0) const;
    float   minimum_float(std::size_t column_ndx, std::size_t* return_ndx = 0) const;
    double  minimum_double(std::size_t column_ndx, std::size_t* return_ndx = 0) const;
    double  average_int(std::size_t column_ndx) const;
    double  average_float(std::size_t column_ndx) const;
    double  average_double(std::size_t column_ndx) const;

    // Searching
    std::size_t    lookup(StringData value) const;
    std::size_t    find_first_link(std::size_t target_row_index) const;
    std::size_t    find_first_int(std::size_t column_ndx, int64_t value) const;
    std::size_t    find_first_bool(std::size_t column_ndx, bool value) const;
    std::size_t    find_first_datetime(std::size_t column_ndx, DateTime value) const;
    std::size_t    find_first_float(std::size_t column_ndx, float value) const;
    std::size_t    find_first_double(std::size_t column_ndx, double value) const;
    std::size_t    find_first_string(std::size_t column_ndx, StringData value) const;
    std::size_t    find_first_binary(std::size_t column_ndx, BinaryData value) const;

    TableView      find_all_link(size_t target_row_index);
    ConstTableView find_all_link(size_t target_row_index) const;
    TableView      find_all_int(std::size_t column_ndx, int64_t value);
    ConstTableView find_all_int(std::size_t column_ndx, int64_t value) const;
    TableView      find_all_bool(std::size_t column_ndx, bool value);
    ConstTableView find_all_bool(std::size_t column_ndx, bool value) const;
    TableView      find_all_datetime(std::size_t column_ndx, DateTime value);
    ConstTableView find_all_datetime(std::size_t column_ndx, DateTime value) const;
    TableView      find_all_float(std::size_t column_ndx, float value);
    ConstTableView find_all_float(std::size_t column_ndx, float value) const;
    TableView      find_all_double(std::size_t column_ndx, double value);
    ConstTableView find_all_double(std::size_t column_ndx, double value) const;
    TableView      find_all_string(std::size_t column_ndx, StringData value);
    ConstTableView find_all_string(std::size_t column_ndx, StringData value) const;
    TableView      find_all_binary(std::size_t column_ndx, BinaryData value);
    ConstTableView find_all_binary(std::size_t column_ndx, BinaryData value) const;

    TableView      get_distinct_view(std::size_t column_ndx);
    ConstTableView get_distinct_view(std::size_t column_ndx) const;

    TableView      get_sorted_view(std::size_t column_ndx, bool ascending = true);
    ConstTableView get_sorted_view(std::size_t column_ndx, bool ascending = true) const;

    TableView      get_range_view(std::size_t begin, std::size_t end);
    ConstTableView get_range_view(std::size_t begin, std::size_t end) const;

    // Pivot / aggregate operation types. Experimental! Please do not document method publicly.
    enum AggrType {
        aggr_count,
        aggr_sum,
        aggr_avg,
        aggr_min,
        aggr_max
    };

    // Simple pivot aggregate method. Experimental! Please do not document method publicly.
    void aggregate(size_t group_by_column, size_t aggr_column, AggrType op, Table& result, const Column* viewrefs = null_ptr) const;


private:
    template <class T> std::size_t find_first(std::size_t column_ndx, T value) const; // called by above methods
    template <class T> TableView find_all(size_t column_ndx, T value);
public:


    //@{
    /// Find the lower/upper bound according to a column that is
    /// already sorted in ascending order.
    ///
    /// For an integer column at index 0, and an integer value '`v`',
    /// lower_bound_int(0,v) returns the index '`l`' of the first row
    /// such that `get_int(0,l) &ge; v`, and upper_bound_int(0,v)
    /// returns the index '`u`' of the first row such that
    /// `get_int(0,u) &gt; v`. In both cases, if no such row is found,
    /// the returned value is the number of rows in the table.
    ///
    ///     3 3 3 4 4 4 5 6 7 9 9 9
    ///     ^     ^     ^     ^     ^
    ///     |     |     |     |     |
    ///     |     |     |     |      -- Lower and upper bound of 15
    ///     |     |     |     |
    ///     |     |     |      -- Lower and upper bound of 8
    ///     |     |     |
    ///     |     |      -- Upper bound of 4
    ///     |     |
    ///     |      -- Lower bound of 4
    ///     |
    ///      -- Lower and upper bound of 1
    ///
    /// These functions are similar to std::lower_bound() and
    /// std::upper_bound().
    ///
    /// The string versions assume that the column is sorted according
    /// to StringData::operator<().
    std::size_t lower_bound_int(std::size_t column_ndx, int64_t value) const TIGHTDB_NOEXCEPT;
    std::size_t upper_bound_int(std::size_t column_ndx, int64_t value) const TIGHTDB_NOEXCEPT;
    std::size_t lower_bound_bool(std::size_t column_ndx, bool value) const TIGHTDB_NOEXCEPT;
    std::size_t upper_bound_bool(std::size_t column_ndx, bool value) const TIGHTDB_NOEXCEPT;
    std::size_t lower_bound_float(std::size_t column_ndx, float value) const TIGHTDB_NOEXCEPT;
    std::size_t upper_bound_float(std::size_t column_ndx, float value) const TIGHTDB_NOEXCEPT;
    std::size_t lower_bound_double(std::size_t column_ndx, double value) const TIGHTDB_NOEXCEPT;
    std::size_t upper_bound_double(std::size_t column_ndx, double value) const TIGHTDB_NOEXCEPT;
    std::size_t lower_bound_string(std::size_t column_ndx, StringData value) const TIGHTDB_NOEXCEPT;
    std::size_t upper_bound_string(std::size_t column_ndx, StringData value) const TIGHTDB_NOEXCEPT;
    //@}

    // Queries
    // Using where(tv) is the new method to perform queries on TableView. The 'tv' can have any order; it does not
    // need to be sorted, and, resulting view retains its order.
<<<<<<< HEAD
    Query where(RowIndexes* tv = null_ptr) { return Query(*this, tv); }
=======
    Query where(TableViewBase* tv = null_ptr) { return Query(*this, tv); }
>>>>>>> 753e5f98

    // FIXME: We need a ConstQuery class or runtime check against modifications in read transaction.
    Query where(RowIndexes* tv = null_ptr) const { return Query(*this, tv); }

    Table& link(size_t link_column);

    // Optimizing
    void optimize();

    /// Write this table (or a slice of this table) to the specified
    /// output stream.
    ///
    /// The output will have the same format as any other TightDB
    /// database file, such as those produced by Group::write(). In
    /// this case, however, the resulting database file will contain
    /// exactly one table, and that table will contain only the
    /// specified slice of the source table (this table).
    ///
    /// The new table will always have the same dynamic type (see
    /// Descriptor) as the source table (this table), and unless it is
    /// overridden (\a override_table_name), the new table will have
    /// the same name as the source table (see get_name()). Indexes
    /// (see set_index()) will not be carried over to the new table.
    ///
    /// \param offset Index of first row to include (if `size >
    /// 0`). Must be less than, or equal to size().
    ///
    /// \param size Number of rows to include. May be zero. If `size >
    /// size() - offset`, then the effective size of the written slice
    /// will be `size() - offset`.
    ///
    /// \throw std::out_of_range If `offset > size()`.
    ///
    /// FIXME: While this function does provided a maximally efficient
    /// way of serializing part of a table, it offers little in terms
    /// of general utility. This is unfortunate, because it pulls
    /// quite a large amount of code into the core library to support
    /// it.
    void write(std::ostream&, std::size_t offset = 0, std::size_t size = npos,
               StringData override_table_name = StringData()) const;

    // Conversion
    void to_json(std::ostream& out, size_t link_depth = 0, std::map<std::string, std::string>* renames = null_ptr)
        const;
    void to_string(std::ostream& out, std::size_t limit = 500) const;
    void row_to_string(std::size_t row_ndx, std::ostream& out) const;

    // Get a reference to this table
    TableRef get_table_ref() { return TableRef(this); }
    ConstTableRef get_table_ref() const { return ConstTableRef(this); }

    /// Compare two tables for equality. Two tables are equal if, and
    /// only if, they contain the same columns and rows in the same
    /// order, that is, for each value V of type T at column index C
    /// and row index R in one of the tables, there is a value of type
    /// T at column index C and row index R in the other table that
    /// is equal to V.
    bool operator==(const Table&) const;

    /// Compare two tables for inequality. See operator==().
    bool operator!=(const Table& t) const;

    /// A subtable in a column of type 'table' (which shares descriptor with
    /// other subtables in the same column) is initially in a degenerate state
    /// where it takes up a minimal amout of space. This function returns true
    /// if, and only if the table accessor is attached to such a subtable. This
    /// function is mainly intended for debugging purposes.
    bool is_degenerate() const TIGHTDB_NOEXCEPT;

    // Debug
#ifdef TIGHTDB_DEBUG
    void Verify() const; // Must be upper case to avoid conflict with macro in ObjC
    void to_dot(std::ostream&, StringData title = StringData()) const;
    void print() const;
    MemStats stats() const;
    void dump_node_structure() const; // To std::cerr (for GDB)
    void dump_node_structure(std::ostream&, int level) const;
#else
    void Verify() const {}
#endif

    class Parent;

protected:
    /// Get a pointer to the accessor of the specified subtable. The
    /// accessor will be created if it does not already exist.
    ///
    /// The returned table pointer must **always** end up being
    /// wrapped in some instantiation of BasicTableRef<>.
    Table* get_subtable_ptr(std::size_t col_ndx, std::size_t row_ndx);

    /// See non-const get_subtable_ptr().
    const Table* get_subtable_ptr(std::size_t col_ndx, std::size_t row_ndx) const;

    /// Compare the rows of two tables under the assumption that the two tables
    /// have the same number of columns, and the same data type at each column
    /// index (as expressed through the DataType enum).
    bool compare_rows(const Table&) const;

    void insert_into(Table* parent, std::size_t col_ndx, std::size_t row_ndx) const;

    void set_into_mixed(Table* parent, std::size_t col_ndx, std::size_t row_ndx) const;

private:
    class SliceWriter;

    // Number of rows in this table
    std::size_t m_size;

    // Underlying array structure. `m_top` is in use only for root tables; that
    // is, for tables with independent descriptor. `m_columns` contains a ref
    // for each column and search index in order of the columns. A search index
    // ref always occurs immediately after the ref of the column to which the
    // search index belongs.
    //
    // A subtable column (a column of type `type_table`) is essentially just a
    // column of 'refs' pointing to the root node of each subtable.
    //
    // To save space in the database file, a subtable in such a column always
    // starts out in a degenerate form where nothing is allocated on its behalf,
    // and a null 'ref' is stored in the corresponding slot of the column. A
    // subtable remains in this degenerate state until the first row is added to
    // the subtable.
    //
    // For this scheme to work, it must be (and is) possible to create a table
    // accessor that refers to a degenerate subtable. A table accessor (instance
    // of `Table`) refers to a degenerate subtable if, and only if `m_columns`
    // is unattached.
    //
    // FIXME: The fact that `m_columns` may be detached means that many
    // functions (even non-modifying functions) need to check for that before
    // accessing the contents of the table. This incurs a runtime
    // overhead. Consider whether this overhead can be eliminated by having
    // `Table::m_columns` always attached to something, and then detect the
    // degenerate state in a different way.
    Array m_top;
    Array m_columns; // 2nd slot in m_top (for root tables)
    Spec m_spec;     // 1st slot in m_top (for root tables)

    // Is empty when the table accessor is attached to a degenerate subtable
    // (unattached `m_columns`), otherwise it contains precisely one column
    // accessor for each column in the table, in order.
    //
    // In some cases an entry may contain null. This is currently possible only
    // in connection with Group::advance_transact(), but it means that several
    // member functions must be prepared to handle these null entries; in
    // particular, detach(), ~Table(), functions called on behalf of detach()
    // and ~Table(), and functiones called on behalf of
    // Group::advance_transact().
    typedef std::vector<ColumnBase*> column_accessors;
    column_accessors m_cols;

    mutable std::size_t m_ref_count;
    mutable const StringIndex* m_search_index;

    // If this table is a root table (has independent descriptor),
    // then Table::m_descriptor refers to the accessor of its
    // descriptor when, and only when the descriptor accessor
    // exists. This is used to ensure that at most one descriptor
    // accessor exists for each underlying descriptor at any given
    // point in time. Subdescriptors are kept unique by means of a
    // registry in the parent descriptor. Table::m_descriptor is
    // always null for tables with shared descriptor.
    mutable Descriptor* m_descriptor;

    // Table view instances
    typedef std::vector<const TableViewBase*> views;
    mutable views m_views;

    // Points to first bound row accessor, or is null if there are none.
    mutable RowBase* m_row_accessors;

    // Used for queries: Items are added with link() method during buildup of query
    mutable std::vector<size_t> m_link_chain;

    /// Used only in connection with Group::advance_transact() and
    /// Table::refresh_accessor_tree().
    mutable bool m_mark;

#ifdef TIGHTDB_ENABLE_REPLICATION
    mutable uint_fast64_t m_version;
#endif

    /// Update the version of this table and all tables which have links to it.
    /// This causes all views referring to those tables to go out of sync, so that
    /// calls to sync_if_needed() will bring the view up to date by reexecuting the
    /// query.
    ///
    /// \param bump_global chooses whether the global versioning counter must be
    /// bumped first as part of the update. This is the normal mode of operation,
    /// when a change is made to the table. When calling recursively (following links
    /// or going to the parent table), the parameter should be set to false to correctly
    /// prune traversal.
    void bump_version(bool bump_global = true) const TIGHTDB_NOEXCEPT;
    uint_fast64_t get_global_version() const TIGHTDB_NOEXCEPT;
    /// Disable copying assignment.
    ///
    /// It could easily be implemented by calling assign(), but the
    /// non-checking nature of the low-level dynamically typed API
    /// makes it too risky to offer this feature as an
    /// operator.
    ///
    /// FIXME: assign() has not yet been implemented, but the
    /// intention is that it will copy the rows of the argument table
    /// into this table after clearing the original contents, and for
    /// target tables without a shared spec, it would also copy the
    /// spec. For target tables with shared spec, it would be an error
    /// to pass an argument table with an incompatible spec, but
    /// assign() would not check for spec compatibility. This would
    /// make it ideal as a basis for implementing operator=() for
    /// typed tables.
    Table& operator=(const Table&);

    /// Used when constructing an accessor whose lifetime is going to be managed
    /// by reference counting. The lifetime of accessors of free-standing tables
    /// allocated on the stack by the application is not managed by reference
    /// counting, so that is a case where this tag must **not** be specified.
    class ref_count_tag {};

    /// Create an uninitialized accessor whose lifetime is managed by reference
    /// counting.
    Table(ref_count_tag, Allocator&);

    void init(ref_type top_ref, ArrayParent*, std::size_t ndx_in_parent,
              bool skip_create_column_accessors = false);
    void init(ConstSubspecRef shared_spec, ArrayParent* parent_column,
              std::size_t parent_row_ndx);

    static void do_insert_column(Descriptor&, std::size_t col_ndx, DataType type,
                                 StringData name, Table* link_target_table);
    static void do_erase_column(Descriptor&, std::size_t col_ndx);
    static void do_rename_column(Descriptor&, std::size_t col_ndx, StringData name);

    struct InsertSubtableColumns;
    struct EraseSubtableColumns;
    struct RenameSubtableColumns;

    void insert_root_column(std::size_t col_ndx, DataType type, StringData name,
                            Table* link_target_table);
    void erase_root_column(std::size_t col_ndx);
    void do_insert_root_column(std::size_t col_ndx, ColumnType, StringData name);
    void do_erase_root_column(std::size_t col_ndx);
    void insert_backlink_column(std::size_t origin_table_ndx, std::size_t origin_col_ndx);
    void erase_backlink_column(std::size_t origin_table_ndx, std::size_t origin_col_ndx);
    void update_link_target_tables(std::size_t old_col_ndx_begin, std::size_t new_col_ndx_begin);

    struct SubtableUpdater {
        virtual void update(const ColumnTable&, Array& subcolumns) = 0;
        virtual void update_accessor(Table&) = 0;
        virtual ~SubtableUpdater() {}
    };
    static void update_subtables(Descriptor&, SubtableUpdater*);
    void update_subtables(const std::size_t* col_path_begin, const std::size_t* col_path_end,
                          SubtableUpdater*);

    struct AccessorUpdater {
        virtual void update(Table&) = 0;
        virtual void update_parent(Table&) = 0;
        virtual ~AccessorUpdater() {}
    };
    void update_accessors(const std::size_t* col_path_begin, const std::size_t* col_path_end,
                          AccessorUpdater&);

    void create_degen_subtab_columns();
    ColumnBase* create_column_accessor(ColumnType, std::size_t col_ndx, std::size_t ndx_in_parent);
    void destroy_column_accessors() TIGHTDB_NOEXCEPT;

    /// Called in the context of Group::commit() to ensure that
    /// attached table accessors stay valid across a commit. Please
    /// note that this works only for non-transactional commits. Table
    /// accessors obtained during a transaction are always detached
    /// when the transaction ends.
    void update_from_parent(std::size_t old_baseline) TIGHTDB_NOEXCEPT;

    // Support function for conversions
    void to_string_header(std::ostream& out, std::vector<std::size_t>& widths) const;
    void to_string_row(std::size_t row_ndx, std::ostream& out,
                       const std::vector<std::size_t>& widths) const;

    // recursive methods called by to_json, to follow links
    void to_json(std::ostream& out, size_t link_depth, std::map<std::string, std::string>& renames,
        std::vector<ref_type>& followed) const;
    void to_json_row(std::size_t row_ndx, std::ostream& out, size_t link_depth,
        std::map<std::string, std::string>& renames, std::vector<ref_type>& followed) const;
    void to_json_row(std::size_t row_ndx, std::ostream& out, size_t link_depth = 0,
        std::map<std::string, std::string>* renames = null_ptr) const;

    // Detach accessor from underlying table. Caller must ensure that
    // a reference count exists upon return, for example by obtaining
    // an extra reference count before the call.
    //
    // This function puts this table accessor into the detached
    // state. This detaches it from the underlying structure of array
    // nodes. It also recursively detaches accessors for subtables,
    // and the type descriptor accessor. When this function returns,
    // is_attached() will return false.
    //
    // This function may be called for a table accessor that is
    // already in the detached state (idempotency).
    //
    // It is also valid to call this function for a table accessor
    // that has not yet been detached, but whose underlying structure
    // of arrays have changed in an unpredictable/unknown way. This
    // kind of change generally happens when a modifying table
    // operation fails, and also when one transaction is ended and a
    // new one is started.
    void detach() TIGHTDB_NOEXCEPT;

    /// Detach and remove all attached row, link list, and subtable
    /// accessors. This function does not discard the descriptor accessor, if
    /// any, and it does not discard column accessors either.
    void discard_child_accessors() TIGHTDB_NOEXCEPT;

    void discard_row_accessors() TIGHTDB_NOEXCEPT;

    // Detach the type descriptor accessor if it exists.
    void discard_desc_accessor() TIGHTDB_NOEXCEPT;

    void bind_ref() const TIGHTDB_NOEXCEPT { ++m_ref_count; }
    void unbind_ref() const TIGHTDB_NOEXCEPT { if (--m_ref_count == 0) delete this; }

    void register_view(const TableViewBase* view);
    void unregister_view(const TableViewBase* view) TIGHTDB_NOEXCEPT;
    void move_registered_view(const TableViewBase* old_addr,
                              const TableViewBase* new_addr) TIGHTDB_NOEXCEPT;
    void discard_views() TIGHTDB_NOEXCEPT;

    void register_row_accessor(RowBase*) const TIGHTDB_NOEXCEPT;
    void unregister_row_accessor(RowBase*) const TIGHTDB_NOEXCEPT;

    class UnbindGuard;

    ColumnType get_real_column_type(std::size_t column_ndx) const TIGHTDB_NOEXCEPT;

    /// If this table is a group-level table, the parent group is returned,
    /// otherwise null is returned.
    Group* get_parent_group() const TIGHTDB_NOEXCEPT;

    const Array* get_column_root(std::size_t col_ndx) const TIGHTDB_NOEXCEPT;
    std::pair<const Array*, const Array*> get_string_column_roots(std::size_t col_ndx) const
        TIGHTDB_NOEXCEPT;

    const ColumnBase& get_column_base(std::size_t column_ndx) const TIGHTDB_NOEXCEPT;
    ColumnBase& get_column_base(std::size_t column_ndx);
    template <class T, ColumnType col_type> T& get_column(std::size_t ndx);
    template <class T, ColumnType col_type> const T& get_column(std::size_t ndx) const TIGHTDB_NOEXCEPT;
    Column& get_column(std::size_t column_ndx);
    const Column& get_column(std::size_t column_ndx) const TIGHTDB_NOEXCEPT;
    ColumnFloat& get_column_float(std::size_t column_ndx);
    const ColumnFloat& get_column_float(std::size_t column_ndx) const TIGHTDB_NOEXCEPT;
    ColumnDouble& get_column_double(std::size_t column_ndx);
    const ColumnDouble& get_column_double(std::size_t column_ndx) const TIGHTDB_NOEXCEPT;
    AdaptiveStringColumn& get_column_string(std::size_t column_ndx);
    const AdaptiveStringColumn& get_column_string(std::size_t column_ndx) const TIGHTDB_NOEXCEPT;
    ColumnBinary& get_column_binary(std::size_t column_ndx);
    const ColumnBinary& get_column_binary(std::size_t column_ndx) const TIGHTDB_NOEXCEPT;
    ColumnStringEnum& get_column_string_enum(std::size_t column_ndx);
    const ColumnStringEnum& get_column_string_enum(std::size_t column_ndx) const TIGHTDB_NOEXCEPT;
    ColumnTable& get_column_table(std::size_t column_ndx);
    const ColumnTable& get_column_table(std::size_t column_ndx) const TIGHTDB_NOEXCEPT;
    ColumnMixed& get_column_mixed(std::size_t column_ndx);
    const ColumnMixed& get_column_mixed(std::size_t column_ndx) const TIGHTDB_NOEXCEPT;
    const ColumnLinkBase& get_column_link_base(std::size_t ndx) const TIGHTDB_NOEXCEPT;
    ColumnLinkBase& get_column_link_base(std::size_t ndx);
    const ColumnLink& get_column_link(std::size_t ndx) const TIGHTDB_NOEXCEPT;
    ColumnLink& get_column_link(std::size_t ndx);
    const ColumnLinkList& get_column_link_list(std::size_t ndx) const TIGHTDB_NOEXCEPT;
    ColumnLinkList& get_column_link_list(std::size_t ndx);
    const ColumnBackLink& get_column_backlink(std::size_t ndx) const TIGHTDB_NOEXCEPT;
    ColumnBackLink& get_column_backlink(std::size_t ndx);

    void instantiate_before_change();
    void validate_column_type(const ColumnBase& column, ColumnType expected_type,
                              std::size_t ndx) const;

    static std::size_t get_size_from_ref(ref_type top_ref, Allocator&) TIGHTDB_NOEXCEPT;
    static std::size_t get_size_from_ref(ref_type spec_ref, ref_type columns_ref,
                                         Allocator&) TIGHTDB_NOEXCEPT;

    const Table* get_parent_table_ptr(std::size_t* column_ndx_out = 0) const TIGHTDB_NOEXCEPT;
    Table* get_parent_table_ptr(std::size_t* column_ndx_out = 0) TIGHTDB_NOEXCEPT;

    /// Create an empty table with independent spec and return just
    /// the reference to the underlying memory.
    static ref_type create_empty_table(Allocator&);

    /// Create a column of the specified type, fill it with the
    /// specified number of default values, and return just the
    /// reference to the underlying memory.
    static ref_type create_column(ColumnType column_type, size_t num_default_values, Allocator&);

    /// Construct a copy of the columns array of this table using the
    /// specified allocator and return just the ref to that array.
    ///
    /// In the clone, no string column will be of the enumeration
    /// type.
    ref_type clone_columns(Allocator&) const;

    /// Construct a complete copy of this table (including its spec)
    /// using the specified allocator and return just the ref to the
    /// new top array.
    ref_type clone(Allocator&) const;

    /// True for `col_type_Link` and `col_type_LinkList`.
    static bool is_link_type(ColumnType) TIGHTDB_NOEXCEPT;

    void connect_opposite_link_columns(std::size_t link_col_ndx, Table& target_table,
                                       std::size_t backlink_col_ndx) TIGHTDB_NOEXCEPT;

    // Precondition: 1 <= end - begin
    std::size_t* record_subtable_path(std::size_t* begin,
                                      std::size_t* end) const TIGHTDB_NOEXCEPT;

    /// Check if an accessor exists for the specified subtable. If it does,
    /// return a pointer to it, otherwise return null. This function assumes
    /// that the specified column index in a valid index into `m_cols` but does
    /// not otherwise assume more than minimal accessor consistency (see
    /// AccessorConsistencyLevels.)
    Table* get_subtable_accessor(std::size_t col_ndx, std::size_t row_ndx) TIGHTDB_NOEXCEPT;

    /// Unless the column accessor is missing, this function returns the
    /// accessor for the target table of the specified link-type column. The
    /// column accessor is said to be missing if `m_cols[col_ndx]` is null, and
    /// this can happen only during certain operations such as the updating of
    /// the accessor tree when a read transaction is advanced. Note that for
    /// link type columns, the target table accessor exists when, and only when
    /// the origin table accessor exists. This function assumes that the
    /// specified column index in a valid index into `m_cols` and that the
    /// column is a link-type column. Beyond that, it assume nothing more than
    /// minimal accessor consistency (see AccessorConsistencyLevels.)
    Table* get_link_target_table_accessor(std::size_t col_ndx) TIGHTDB_NOEXCEPT;

    void discard_subtable_accessor(std::size_t col_ndx, std::size_t row_ndx) TIGHTDB_NOEXCEPT;

    void adj_accessors_insert_rows(std::size_t row_ndx, std::size_t num_rows) TIGHTDB_NOEXCEPT;
    void adj_accessors_erase_row(std::size_t row_ndx) TIGHTDB_NOEXCEPT;
    void adj_accessors_move_last_over(std::size_t target_row_ndx, std::size_t last_row_ndx)
        TIGHTDB_NOEXCEPT;
    void adj_acc_clear_root_table() TIGHTDB_NOEXCEPT;
    void adj_acc_clear_nonroot_table() TIGHTDB_NOEXCEPT;
    void adj_row_acc_insert_rows(std::size_t row_ndx, std::size_t num_rows) TIGHTDB_NOEXCEPT;
    void adj_row_acc_erase_row(std::size_t row_ndx) TIGHTDB_NOEXCEPT;
    void adj_row_acc_move_last_over(std::size_t target_row_ndx, std::size_t last_row_ndx)
        TIGHTDB_NOEXCEPT;
    void adj_insert_column(std::size_t col_ndx);
    void adj_erase_column(std::size_t col_ndx) TIGHTDB_NOEXCEPT;

    bool is_marked() const TIGHTDB_NOEXCEPT;
    void mark() TIGHTDB_NOEXCEPT;
    void unmark() TIGHTDB_NOEXCEPT;
    void recursive_mark() TIGHTDB_NOEXCEPT;
    void mark_link_target_tables(std::size_t col_ndx_begin) TIGHTDB_NOEXCEPT;
    void mark_opposite_link_tables() TIGHTDB_NOEXCEPT;

#ifdef TIGHTDB_ENABLE_REPLICATION
    Replication* get_repl() TIGHTDB_NOEXCEPT;
#endif

    void set_ndx_in_parent(std::size_t ndx_in_parent) TIGHTDB_NOEXCEPT;

    /// Refresh the part of the accessor tree that is rooted at this
    /// table. Subtable accessors will be refreshed only if they are marked
    /// (Table::m_mark), and this applies recursively to subtables of
    /// subtables. All refreshed table accessors (including this one) will be
    /// unmarked upon return.
    ///
    /// The following conditions are necessary and sufficient for the proper
    /// operation of this function:
    ///
    ///  - This table must be a group-level table, or a subtable. It must not be
    ///    a free-standing table (because a free-standing table has no parent).
    ///
    ///  - The `index in parent` property is correct. The `index in parent`
    ///    property of the table is the `index in parent` property of
    ///    `m_columns` for subtables with shared descriptor, and the `index in
    ///    parent` property of `m_top` for all other tables.
    ///
    ///  - If this table has shared descriptor, then the `index in parent`
    ///    property of the contained spec accessor is correct.
    ///
    ///  - The parent accessor is in a valid state (already refreshed). If the
    ///    parent is a group, then the group accessor (excluding its table
    ///    accessors) must be in a valid state. If the parent is a table, then
    ///    the table accessor (excluding its subtable accessors) must be in a
    ///    valid state.
    ///
    ///  - Every descendant subtable accessor is marked if it needs to be
    ///    refreshed, or if it has a descendant accessor that needs to be
    ///    refreshed.
    ///
    ///  - This table accessor, as well as all its descendant accessors, are in
    ///    structural correspondence with the underlying node hierarchy whose
    ///    root ref is stored in the parent (see AccessorConsistencyLevels).
    void refresh_accessor_tree();

    void refresh_column_accessors(std::size_t col_ndx_begin = 0);

    bool is_cross_table_link_target() const TIGHTDB_NOEXCEPT;

#ifdef TIGHTDB_DEBUG
    void to_dot_internal(std::ostream&) const;
#endif

    friend class SubtableNode;
    friend class _impl::TableFriend;
    friend class Query;
    template<class> friend class util::bind_ptr;
    friend class LangBindHelper;
    friend class TableViewBase;
    friend class TableView;
    template<class T> friend class Columns;
    friend class Columns<StringData>;
    friend class ParentNode;
    template<class> friend class SequentialGetter;
    friend class RowBase;
    friend class LinksToNode;
    friend class LinkMap;
    friend class LinkView;
};



class Table::Parent: public ArrayParent {
public:
    ~Parent() TIGHTDB_NOEXCEPT TIGHTDB_OVERRIDE {}

protected:
    virtual StringData get_child_name(std::size_t child_ndx) const TIGHTDB_NOEXCEPT;

    /// If children are group-level tables, then this function returns the
    /// group. Otherwise it returns null.
    virtual Group* get_parent_group() TIGHTDB_NOEXCEPT;

    /// If children are subtables, then this function returns the
    /// parent table. Otherwise it returns null.
    ///
    /// If \a column_ndx_out is not null, this function must assign the index of
    /// the column within the parent table to `*column_ndx_out` when , and only
    /// when this table parent is a column in a parent table.
    virtual Table* get_parent_table(std::size_t* column_ndx_out = 0) TIGHTDB_NOEXCEPT;

    /// Must be called whenever a child table accessor is about to be destroyed.
    ///
    /// Note that the argument is a pointer to the child Table rather than its
    /// `ndx_in_parent` property. This is because only minimal accessor
    /// consistency can be assumed by this function.
    virtual void child_accessor_destroyed(Table* child) TIGHTDB_NOEXCEPT = 0;

    virtual std::size_t* record_subtable_path(std::size_t* begin,
                                              std::size_t* end) TIGHTDB_NOEXCEPT;

    friend class Table;
};





// Implementation:


#ifdef TIGHTDB_ENABLE_REPLICATION

inline uint_fast64_t Table::get_global_version() const TIGHTDB_NOEXCEPT
{
    return m_top.get_alloc().get_global_version();
}

inline void Table::bump_version(bool bump_global) const TIGHTDB_NOEXCEPT
{
    if (bump_global) {
        // This is only set on initial entry through an operation on the same
        // table.  recursive calls (via parent or via backlinks) must be done
        // with bump_global=false.
        m_top.get_alloc().bump_global_version();
    }
    if (m_top.get_alloc().should_propagate_version(m_version)) {
        if (const Table* parent = get_parent_table_ptr())
            parent->bump_version(false);
        // Recurse through linked tables, use m_mark to avoid infinite recursion
        std::size_t limit = m_cols.size();
        for (std::size_t i = 0; i < limit; ++i) {
            // We may meet a null pointer in place of a backlink column, pending
            // replacement with a new one. This can happen ONLY when creation of
            // the corresponding forward link column in the origin table is
            // pending as well. In this case it is ok to just ignore the zeroed
            // backlink column, because the origin table is guaranteed to also
            // be refreshed/marked dirty and hence have it's version bumped.
            if (ColumnBase* col = m_cols[i])
                col->bump_link_origin_table_version();
        }
    }
}

#else // TIGHTDB_ENABLE_REPLICATION

inline void Table::bump_version(bool) const TIGHTDB_NOEXCEPT
{
    // No-op when replication is disabled at compile time
}

#endif // TIGHTDB_ENABLE_REPLICATION

inline void Table::remove_last()
{
    if (!is_empty())
        remove(size()-1);
}

inline void Table::register_view(const TableViewBase* view)
{
    m_views.push_back(view);
}

inline bool Table::is_attached() const TIGHTDB_NOEXCEPT
{
    // Note that it is not possible to tie the state of attachment of a table to
    // the state of attachment of m_top, because tables with shared spec do not
    // have a 'top' array. Neither is it possible to tie it to the state of
    // attachment of m_columns, because subtables with shared spec start out in
    // a degenerate form where they do not have a 'columns' array. For these
    // reasons, it is neccessary to define the notion of attachment for a table
    // as follows: A table is attached if, and ony if m_column stores a non-null
    // parent pointer. This works because even for degenerate subtables,
    // m_columns is initialized with the correct parent pointer.
    return m_columns.has_parent();
}

inline StringData Table::get_name() const TIGHTDB_NOEXCEPT
{
    TIGHTDB_ASSERT(is_attached());
    const Array& real_top = m_top.is_attached() ? m_top : m_columns;
    ArrayParent* parent = real_top.get_parent();
    if (!parent)
        return StringData();
    std::size_t index_in_parent = real_top.get_ndx_in_parent();
    TIGHTDB_ASSERT(dynamic_cast<Parent*>(parent));
    return static_cast<Parent*>(parent)->get_child_name(index_in_parent);
}

inline std::size_t Table::get_column_count() const TIGHTDB_NOEXCEPT
{
    TIGHTDB_ASSERT(is_attached());
    return m_spec.get_public_column_count();
}

inline StringData Table::get_column_name(std::size_t ndx) const TIGHTDB_NOEXCEPT
{
    TIGHTDB_ASSERT(ndx < get_column_count());
    return m_spec.get_column_name(ndx);
}

inline std::size_t Table::get_column_index(StringData name) const TIGHTDB_NOEXCEPT
{
    TIGHTDB_ASSERT(is_attached());
    return m_spec.get_column_index(name);
}

inline ColumnType Table::get_real_column_type(std::size_t ndx) const TIGHTDB_NOEXCEPT
{
    TIGHTDB_ASSERT(ndx < m_spec.get_column_count());
    return m_spec.get_column_type(ndx);
}

inline DataType Table::get_column_type(std::size_t ndx) const TIGHTDB_NOEXCEPT
{
    TIGHTDB_ASSERT(ndx < m_spec.get_column_count());
    return m_spec.get_public_column_type(ndx);
}

template<class Col, ColumnType col_type> inline Col& Table::get_column(std::size_t ndx)
{
    ColumnBase& col = get_column_base(ndx);
#ifdef TIGHTDB_DEBUG
    validate_column_type(col, col_type, ndx);
#endif
    TIGHTDB_ASSERT(dynamic_cast<Col*>(&col));
    return static_cast<Col&>(col);
}

template<class Col, ColumnType col_type>
inline const Col& Table::get_column(std::size_t ndx) const TIGHTDB_NOEXCEPT
{
    const ColumnBase& col = get_column_base(ndx);
#ifdef TIGHTDB_DEBUG
    validate_column_type(col, col_type, ndx);
#endif
    TIGHTDB_ASSERT(dynamic_cast<const Col*>(&col));
    return static_cast<const Col&>(col);
}

inline bool Table::has_shared_type() const TIGHTDB_NOEXCEPT
{
    TIGHTDB_ASSERT(is_attached());
    return !m_top.is_attached();
}


class Table::UnbindGuard {
public:
    UnbindGuard(Table* table) TIGHTDB_NOEXCEPT: m_table(table)
    {
    }

    ~UnbindGuard() TIGHTDB_NOEXCEPT
    {
        if (m_table)
            m_table->unbind_ref();
    }

    Table& operator*() const TIGHTDB_NOEXCEPT
    {
        return *m_table;
    }

    Table* operator->() const TIGHTDB_NOEXCEPT
    {
        return m_table;
    }

    Table* get() const TIGHTDB_NOEXCEPT
    {
        return m_table;
    }

    Table* release() TIGHTDB_NOEXCEPT
    {
        Table* table = m_table;
        m_table = 0;
        return table;
    }

private:
    Table* m_table;
};


inline Table::Table(Allocator& alloc):
    m_top(alloc),
    m_columns(alloc),
    m_spec(alloc)
{
    m_ref_count = 1; // Explicitely managed lifetime
    m_descriptor = 0;
    m_row_accessors = 0;

    ref_type ref = create_empty_table(alloc); // Throws
    Parent* parent = 0;
    std::size_t ndx_in_parent = 0;
    init(ref, parent, ndx_in_parent);
}

inline Table::Table(const Table& t, Allocator& alloc):
    m_top(alloc),
    m_columns(alloc),
    m_spec(alloc)
{
    m_ref_count = 1; // Explicitely managed lifetime
    m_descriptor = 0;
    m_row_accessors = 0;

    ref_type ref = t.clone(alloc); // Throws
    Parent* parent = 0;
    std::size_t ndx_in_parent = 0;
    init(ref, parent, ndx_in_parent);
}

inline Table::Table(ref_count_tag, Allocator& alloc):
    m_top(alloc),
    m_columns(alloc),
    m_spec(alloc)
{
    m_ref_count = 0; // Lifetime managed by reference counting
    m_descriptor = 0;
    m_row_accessors = 0;
}

inline TableRef Table::create(Allocator& alloc)
{
    util::UniquePtr<Table> table(new Table(ref_count_tag(), alloc)); // Throws
    ref_type ref = create_empty_table(alloc); // Throws
    Parent* parent = 0;
    std::size_t ndx_in_parent = 0;
    table->init(ref, parent, ndx_in_parent); // Throws
    return table.release()->get_table_ref();
}

inline TableRef Table::copy(Allocator& alloc) const
{
    util::UniquePtr<Table> table(new Table(ref_count_tag(), alloc)); // Throws
    ref_type ref = clone(alloc); // Throws
    Parent* parent = 0;
    std::size_t ndx_in_parent = 0;
    table->init(ref, parent, ndx_in_parent); // Throws
    return table.release()->get_table_ref();
}

// For use by queries
template<class T> inline Columns<T> Table::column(std::size_t column)
{
    std::vector<size_t> tmp = m_link_chain;
    if (util::SameType<T, Link>::value || util::SameType<T, LinkList>::value) {
        tmp.push_back(column);
    }
    m_link_chain.clear();
    return Columns<T>(column, this, tmp);
}

// For use by queries
inline Table& Table::link(size_t link_column)
{
    m_link_chain.push_back(link_column);
    return *this;
}

inline bool Table::is_empty() const TIGHTDB_NOEXCEPT
{
    return m_size == 0;
}

inline std::size_t Table::size() const TIGHTDB_NOEXCEPT
{
    return m_size;
}

inline Table::RowExpr Table::get(std::size_t row_ndx) TIGHTDB_NOEXCEPT
{
    TIGHTDB_ASSERT(row_ndx < size());
    return RowExpr(this, row_ndx);
}

inline Table::ConstRowExpr Table::get(std::size_t row_ndx) const TIGHTDB_NOEXCEPT
{
    TIGHTDB_ASSERT(row_ndx < size());
    return ConstRowExpr(this, row_ndx);
}

inline Table::RowExpr Table::front() TIGHTDB_NOEXCEPT
{
    return get(0);
}

inline Table::ConstRowExpr Table::front() const TIGHTDB_NOEXCEPT
{
    return get(0);
}

inline Table::RowExpr Table::back() TIGHTDB_NOEXCEPT
{
    return get(m_size-1);
}

inline Table::ConstRowExpr Table::back() const TIGHTDB_NOEXCEPT
{
    return get(m_size-1);
}

inline Table::RowExpr Table::operator[](std::size_t row_ndx) TIGHTDB_NOEXCEPT
{
    return get(row_ndx);
}

inline Table::ConstRowExpr Table::operator[](std::size_t row_ndx) const TIGHTDB_NOEXCEPT
{
    return get(row_ndx);
}

inline std::size_t Table::add_empty_row(std::size_t num_rows)
{
    std::size_t row_ndx = m_size;
    insert_empty_row(row_ndx, num_rows); // Throws
    return row_ndx; // Return index of first new row
}

inline const Table* Table::get_subtable_ptr(std::size_t col_ndx, std::size_t row_ndx) const
{
    return const_cast<Table*>(this)->get_subtable_ptr(col_ndx, row_ndx); // Throws
}

inline void Table::insert_bool(std::size_t column_ndx, std::size_t row_ndx, bool value)
{
    insert_int(column_ndx, row_ndx, value);
}

inline void Table::insert_datetime(std::size_t column_ndx, std::size_t row_ndx, DateTime value)
{
    insert_int(column_ndx, row_ndx, value.get_datetime());
}

template<class E>
inline void Table::insert_enum(std::size_t column_ndx, std::size_t row_ndx, E value)
{
    insert_int(column_ndx, row_ndx, value);
}

inline void Table::insert_subtable(std::size_t col_ndx, std::size_t row_ndx)
{
    insert_subtable(col_ndx, row_ndx, 0); // Null stands for an empty table
}

inline ConstTableRef Table::get_link_target(std::size_t col_ndx) const TIGHTDB_NOEXCEPT
{
    return const_cast<Table*>(this)->get_link_target(col_ndx);
}

template<class E>
inline void Table::set_enum(std::size_t column_ndx, std::size_t row_ndx, E value)
{
    set_int(column_ndx, row_ndx, value);
    bump_version();
}

inline TableRef Table::get_subtable(std::size_t column_ndx, std::size_t row_ndx)
{
    return TableRef(get_subtable_ptr(column_ndx, row_ndx));
}

inline ConstTableRef Table::get_subtable(std::size_t column_ndx, std::size_t row_ndx) const
{
    return ConstTableRef(get_subtable_ptr(column_ndx, row_ndx));
}

inline ConstTableRef Table::get_parent_table(std::size_t* column_ndx_out) const TIGHTDB_NOEXCEPT
{
    return ConstTableRef(get_parent_table_ptr(column_ndx_out));
}

inline TableRef Table::get_parent_table(std::size_t* column_ndx_out) TIGHTDB_NOEXCEPT
{
    return TableRef(get_parent_table_ptr(column_ndx_out));
}

inline bool Table::is_group_level() const TIGHTDB_NOEXCEPT
{
    return bool(get_parent_group());
}

inline bool Table::operator==(const Table& t) const
{
    return m_spec == t.m_spec && compare_rows(t); // Throws
}

inline bool Table::operator!=(const Table& t) const
{
    return !(*this == t); // Throws
}

inline bool Table::is_degenerate() const TIGHTDB_NOEXCEPT
{
    return !m_columns.is_attached();
}

inline void Table::insert_into(Table* parent, std::size_t col_ndx, std::size_t row_ndx) const
{
    parent->insert_subtable(col_ndx, row_ndx, this);
}

inline void Table::set_into_mixed(Table* parent, std::size_t col_ndx, std::size_t row_ndx) const
{
    parent->insert_mixed_subtable(col_ndx, row_ndx, this);
}

inline std::size_t Table::get_size_from_ref(ref_type top_ref, Allocator& alloc) TIGHTDB_NOEXCEPT
{
    const char* top_header = alloc.translate(top_ref);
    std::pair<int_least64_t, int_least64_t> p = Array::get_two(top_header, 0);
    ref_type spec_ref = to_ref(p.first), columns_ref = to_ref(p.second);
    return get_size_from_ref(spec_ref, columns_ref, alloc);
}

inline Table* Table::get_parent_table_ptr(std::size_t* column_ndx_out) TIGHTDB_NOEXCEPT
{
    const Table* parent = const_cast<const Table*>(this)->get_parent_table_ptr(column_ndx_out);
    return const_cast<Table*>(parent);
}

inline bool Table::is_link_type(ColumnType col_type) TIGHTDB_NOEXCEPT
{
    return col_type == col_type_Link || col_type == col_type_LinkList;
}

inline std::size_t* Table::record_subtable_path(std::size_t* begin,
                                                std::size_t* end) const TIGHTDB_NOEXCEPT
{
    const Array& real_top = m_top.is_attached() ? m_top : m_columns;
    std::size_t index_in_parent = real_top.get_ndx_in_parent();
    TIGHTDB_ASSERT(begin < end);
    *begin++ = index_in_parent;
    ArrayParent* parent = real_top.get_parent();
    TIGHTDB_ASSERT(parent);
    TIGHTDB_ASSERT(dynamic_cast<Parent*>(parent));
    return static_cast<Parent*>(parent)->record_subtable_path(begin, end);
}

inline std::size_t* Table::Parent::record_subtable_path(std::size_t* begin,
                                                        std::size_t*) TIGHTDB_NOEXCEPT
{
    return begin;
}

template<class T>
typename T::RowAccessor Table::get_link_accessor(std::size_t column_ndx, std::size_t row_ndx)
{
    size_t row_pos_in_target = get_link(column_ndx, row_ndx);
    TableRef target_table = get_link_target(column_ndx);

    Table* table = &*target_table;
    T* typed_table = (T*)(table);
    return (*typed_table)[row_pos_in_target];
}

inline bool Table::is_marked() const TIGHTDB_NOEXCEPT
{
    return m_mark;
}

inline void Table::mark() TIGHTDB_NOEXCEPT
{
    m_mark = true;
}

inline void Table::unmark() TIGHTDB_NOEXCEPT
{
    m_mark = false;
}

#ifdef TIGHTDB_ENABLE_REPLICATION
inline Replication* Table::get_repl() TIGHTDB_NOEXCEPT
{
    return m_top.get_alloc().get_replication();
}
#endif

inline void Table::set_ndx_in_parent(std::size_t ndx_in_parent) TIGHTDB_NOEXCEPT
{
    if (m_top.is_attached()) {
        // Root table (independent descriptor)
        m_top.set_ndx_in_parent(ndx_in_parent);
    }
    else {
        // Subtable with shared descriptor
        m_columns.set_ndx_in_parent(ndx_in_parent);
    }
}


// The purpose of this class is to give internal access to some, but
// not all of the non-public parts of the Table class.
class _impl::TableFriend {
public:
    typedef Table::UnbindGuard UnbindGuard;

    static ref_type create_empty_table(Allocator& alloc)
    {
        return Table::create_empty_table(alloc); // Throws
    }

    static ref_type clone(const Table& table, Allocator& alloc)
    {
        return table.clone(alloc); // Throws
    }

    static ref_type clone_columns(const Table& table, Allocator& alloc)
    {
        return table.clone_columns(alloc); // Throws
    }

    static Table* create_accessor(Allocator& alloc, ref_type top_ref,
                                  Table::Parent* parent, std::size_t ndx_in_parent)
    {
        util::UniquePtr<Table> table(new Table(Table::ref_count_tag(), alloc)); // Throws
        table->init(top_ref, parent, ndx_in_parent); // Throws
        return table.release();
    }

    static Table* create_accessor(ConstSubspecRef shared_spec, Table::Parent* parent_column,
                                  std::size_t parent_row_ndx)
    {
        Allocator& alloc = shared_spec.get_alloc();
        util::UniquePtr<Table> table(new Table(Table::ref_count_tag(), alloc)); // Throws
        table->init(shared_spec, parent_column, parent_row_ndx); // Throws
        return table.release();
    }

    // Intended to be used only by Group::create_table_accessor()
    static Table* create_incomplete_accessor(Allocator& alloc, ref_type top_ref,
                                             Table::Parent* parent, std::size_t ndx_in_parent)
    {
        util::UniquePtr<Table> table(new Table(Table::ref_count_tag(), alloc)); // Throws
        bool skip_create_column_accessors = true;
        table->init(top_ref, parent, ndx_in_parent, skip_create_column_accessors); // Throws
        return table.release();
    }

    // Intended to be used only by Group::create_table_accessor()
    static void complete_accessor(Table& table)
    {
        table.refresh_column_accessors(); // Throws
    }

    static void set_top_parent(Table& table, ArrayParent* parent,
                               std::size_t ndx_in_parent) TIGHTDB_NOEXCEPT
    {
        table.m_top.set_parent(parent, ndx_in_parent);
    }

    static void update_from_parent(Table& table, std::size_t old_baseline) TIGHTDB_NOEXCEPT
    {
        table.update_from_parent(old_baseline);
    }

    static void detach(Table& table) TIGHTDB_NOEXCEPT
    {
        table.detach();
    }

    static void discard_row_accessors(Table& table) TIGHTDB_NOEXCEPT
    {
        table.discard_row_accessors();
    }

    static void discard_child_accessors(Table& table) TIGHTDB_NOEXCEPT
    {
        table.discard_child_accessors();
    }

    static void discard_subtable_accessor(Table& table, std::size_t col_ndx, std::size_t row_ndx)
        TIGHTDB_NOEXCEPT
    {
        table.discard_subtable_accessor(col_ndx, row_ndx);
    }

    static void bind_ref(Table& table) TIGHTDB_NOEXCEPT
    {
        table.bind_ref();
    }

    static void unbind_ref(Table& table) TIGHTDB_NOEXCEPT
    {
        table.unbind_ref();
    }

    static bool compare_rows(const Table& a, const Table& b)
    {
        return a.compare_rows(b); // Throws
    }

    static std::size_t get_size_from_ref(ref_type ref, Allocator& alloc) TIGHTDB_NOEXCEPT
    {
        return Table::get_size_from_ref(ref, alloc);
    }

    static std::size_t get_size_from_ref(ref_type spec_ref, ref_type columns_ref,
                                         Allocator& alloc) TIGHTDB_NOEXCEPT
    {
        return Table::get_size_from_ref(spec_ref, columns_ref, alloc);
    }

    static Spec& get_spec(Table& table) TIGHTDB_NOEXCEPT
    {
        return table.m_spec;
    }

    static const Spec& get_spec(const Table& table) TIGHTDB_NOEXCEPT
    {
        return table.m_spec;
    }

    static ColumnBase& get_column(const Table& table, std::size_t col_ndx)
    {
        return *table.m_cols[col_ndx];
    }

    static std::size_t* record_subtable_path(const Table& table, std::size_t* begin,
                                             std::size_t* end) TIGHTDB_NOEXCEPT
    {
        return table.record_subtable_path(begin, end);
    }

    static void insert_column(Descriptor& desc, std::size_t column_ndx, DataType type,
                              StringData name, Table* link_target_table)
    {
        Table::do_insert_column(desc, column_ndx, type, name, link_target_table); // Throws
    }

    static void erase_column(Descriptor& desc, std::size_t column_ndx)
    {
        Table::do_erase_column(desc, column_ndx); // Throws
    }

    static void rename_column(Descriptor& desc, std::size_t column_ndx, StringData name)
    {
        Table::do_rename_column(desc, column_ndx, name); // Throws
    }

    static void clear_root_table_desc(const Table& root_table) TIGHTDB_NOEXCEPT
    {
        TIGHTDB_ASSERT(!root_table.has_shared_type());
        root_table.m_descriptor = 0;
    }

    static Table* get_subtable_accessor(Table& table, std::size_t col_ndx,
                                        std::size_t row_ndx) TIGHTDB_NOEXCEPT
    {
        return table.get_subtable_accessor(col_ndx, row_ndx);
    }

    static const Table* get_link_target_table_accessor(const Table& table,
                                                       std::size_t col_ndx) TIGHTDB_NOEXCEPT
    {
        return const_cast<Table&>(table).get_link_target_table_accessor(col_ndx);
    }

    static Table* get_link_target_table_accessor(Table& table, std::size_t col_ndx) TIGHTDB_NOEXCEPT
    {
        return table.get_link_target_table_accessor(col_ndx);
    }

    static void adj_accessors_insert_rows(Table& table, std::size_t row_ndx,
                                          std::size_t num_rows) TIGHTDB_NOEXCEPT
    {
        table.adj_accessors_insert_rows(row_ndx, num_rows);
    }

    static void adj_accessors_erase_row(Table& table, std::size_t row_ndx) TIGHTDB_NOEXCEPT
    {
        table.adj_accessors_erase_row(row_ndx);
    }

    static void adj_accessors_move_last_over(Table& table, std::size_t target_row_ndx,
                                             std::size_t last_row_ndx) TIGHTDB_NOEXCEPT
    {
        table.adj_accessors_move_last_over(target_row_ndx, last_row_ndx);
    }

    static void adj_acc_clear_root_table(Table& table) TIGHTDB_NOEXCEPT
    {
        table.adj_acc_clear_root_table();
    }

    static void adj_acc_clear_nonroot_table(Table& table) TIGHTDB_NOEXCEPT
    {
        table.adj_acc_clear_nonroot_table();
    }

    static void adj_insert_column(Table& table, std::size_t col_ndx)
    {
        table.adj_insert_column(col_ndx); // Throws
    }

    static void adj_add_column(Table& table)
    {
        std::size_t num_cols = table.m_cols.size();
        table.adj_insert_column(num_cols); // Throws
    }

    static void adj_erase_column(Table& table, std::size_t col_ndx) TIGHTDB_NOEXCEPT
    {
        table.adj_erase_column(col_ndx);
    }

    static bool is_marked(const Table& table) TIGHTDB_NOEXCEPT
    {
        return table.is_marked();
    }

    static void mark(Table& table) TIGHTDB_NOEXCEPT
    {
        table.mark();
    }

    static void unmark(Table& table) TIGHTDB_NOEXCEPT
    {
        table.unmark();
    }

    static void recursive_mark(Table& table) TIGHTDB_NOEXCEPT
    {
        table.recursive_mark();
    }

    static void mark_link_target_tables(Table& table, std::size_t col_ndx_begin) TIGHTDB_NOEXCEPT
    {
        table.mark_link_target_tables(col_ndx_begin);
    }

    static void mark_opposite_link_tables(Table& table) TIGHTDB_NOEXCEPT
    {
        table.mark_opposite_link_tables();
    }

    static Descriptor* get_root_table_desc_accessor(Table& root_table) TIGHTDB_NOEXCEPT
    {
        return root_table.m_descriptor;
    }

    typedef Table::AccessorUpdater AccessorUpdater;
    static void update_accessors(Table& table, const std::size_t* col_path_begin,
                                 const std::size_t* col_path_end, AccessorUpdater& updatder)
    {
        table.update_accessors(col_path_begin, col_path_end, updatder); // Throws
    }

    static void refresh_accessor_tree(Table& table)
    {
        table.refresh_accessor_tree(); // Throws
    }

    static void set_ndx_in_parent(Table& table, std::size_t ndx_in_parent) TIGHTDB_NOEXCEPT
    {
        table.set_ndx_in_parent(ndx_in_parent);
    }

    static void set_shared_subspec_ndx_in_parent(Table& table, std::size_t spec_ndx_in_parent)
        TIGHTDB_NOEXCEPT
    {
        table.m_spec.set_ndx_in_parent(spec_ndx_in_parent);
    }

    static bool is_link_type(ColumnType type) TIGHTDB_NOEXCEPT
    {
        return Table::is_link_type(type);
    }

    static void bump_version(Table& table, bool bump_global = true) TIGHTDB_NOEXCEPT
    {
        table.bump_version(bump_global);
    }

    static bool is_cross_table_link_target(const Table& table)
    {
        return table.is_cross_table_link_target();
    }

#ifdef TIGHTDB_ENABLE_REPLICATION
    static Replication* get_repl(Table& table) TIGHTDB_NOEXCEPT
    {
        return table.get_repl();
    }
#endif
};


} // namespace tightdb

#endif // TIGHTDB_TABLE_HPP<|MERGE_RESOLUTION|>--- conflicted
+++ resolved
@@ -568,11 +568,9 @@
     // Queries
     // Using where(tv) is the new method to perform queries on TableView. The 'tv' can have any order; it does not
     // need to be sorted, and, resulting view retains its order.
-<<<<<<< HEAD
     Query where(RowIndexes* tv = null_ptr) { return Query(*this, tv); }
-=======
+    // need to be sorted, and, resulting view retains its order.
     Query where(TableViewBase* tv = null_ptr) { return Query(*this, tv); }
->>>>>>> 753e5f98
 
     // FIXME: We need a ConstQuery class or runtime check against modifications in read transaction.
     Query where(RowIndexes* tv = null_ptr) const { return Query(*this, tv); }

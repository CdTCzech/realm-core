--- conflicted
+++ resolved
@@ -81,41 +81,27 @@
     TableRef table = group.get_table(result_sets_table_name);
     if (!table) {
         // Create the schema required by Sync
-<<<<<<< HEAD
         table = group.get_or_add_table(result_sets_table_name);
-=======
-        table = sync::create_table(group, result_sets_table_name);
-    }
-
-    if (table->get_column_index(property_query) == npos) {
->>>>>>> 8cd7b40e
+    }
+
+    if (!table->get_column_key(property_query)) {
         table->add_column(type_String, property_query);
     }
 
-    if (table->get_column_index(property_matches_property_name) == npos) {
+    if (!table->get_column_key(property_matches_property_name)) {
         table->add_column(type_String, property_matches_property_name);
     }
 
-    if (table->get_column_index(property_status) == npos) {
+    if (!table->get_column_key(property_status)) {
         table->add_column(type_Int, property_status);
     }
 
-    if (table->get_column_index(property_error_message) == npos) {
+    if (!table->get_column_key(property_error_message)) {
         table->add_column(type_String, property_error_message);
     }
-<<<<<<< HEAD
-    else {
-        // The table already existed, so it should have all of the columns that are in the shared schema.
-        REALM_ASSERT(table->get_column_key(property_query));
-        REALM_ASSERT(table->get_column_key(property_matches_property_name));
-        REALM_ASSERT(table->get_column_key(property_status));
-        REALM_ASSERT(table->get_column_key(property_error_message));
-        REALM_ASSERT(table->get_column_key(property_query_parse_counter));
-=======
-
-    if (table->get_column_index(property_query_parse_counter) == npos) {
+
+    if (!table->get_column_key(property_query_parse_counter)) {
         table->add_column(type_Int, property_query_parse_counter);
->>>>>>> 8cd7b40e
     }
 
     // Add columns not required by Sync, but used by the bindings to offer better tracking of subscriptions.
@@ -345,12 +331,7 @@
 Obj write_subscription(std::string const& object_type, std::string const& name, std::string const& query,
         util::Optional<int64_t> time_to_live_ms, bool update, Group& group)
 {
-<<<<<<< HEAD
-    Timestamp now = timestamp_now();
-
-=======
     Timestamp now = system_clock::now();
->>>>>>> 8cd7b40e
     auto matches_property = std::string(object_type) + "_matches";
 
     auto table = ObjectStore::table_for_object_type(group, result_sets_type_name);
@@ -413,16 +394,10 @@
 
     // Always set updated_at/expires_at when a subscription is touched, no matter if it is new, updated or someone just
     // resubscribes.
-<<<<<<< HEAD
     subscription.set(columns.updated_at, now);
     time_to_live_ms = subscription.get<util::Optional<Int>>(columns.time_to_live);
-    if (!time_to_live_ms) {
+    if (!time_to_live_ms || *time_to_live_ms == std::numeric_limits<int64_t>::max()) {
         subscription.set_null(columns.expires_at);
-=======
-    table->set_timestamp(columns.updated_at, row_ndx, now);
-    if (table->is_null(columns.time_to_live, row_ndx) || table->get_int(columns.time_to_live, row_ndx) == std::numeric_limits<int64_t>::max()) {
-        table->set_null(columns.expires_at, row_ndx);
->>>>>>> 8cd7b40e
     }
     else {
         subscription.set(columns.expires_at, calculate_expiry_date(now, *time_to_live_ms));
@@ -751,13 +726,8 @@
     m_wrapper_created_at = system_clock::now();
     TableRef table = ObjectStore::table_for_object_type(realm->read_group(), result_sets_type_name);
     Query query = table->where();
-<<<<<<< HEAD
-    query.equal(m_object_schema.property_for_name("name")->column_key, name);
-    query.equal(m_object_schema.property_for_name("matches_property")->column_key, matches_property);
-=======
-    query.equal(m_object_schema.property_for_name(property_name)->table_column, name);
-    query.equal(m_object_schema.property_for_name(property_matches_property_name)->table_column, matches_property);
->>>>>>> 8cd7b40e
+    query.equal(m_object_schema.property_for_name(property_name)->column_key, name);
+    query.equal(m_object_schema.property_for_name(property_matches_property_name)->column_key, matches_property);
     m_result_sets = Results(std::move(realm), std::move(query));
 }
 

--- conflicted
+++ resolved
@@ -771,7 +771,6 @@
 }
 
 
-<<<<<<< HEAD
 TEST(LinkList_SortLinkView)
 {
     Group group;
@@ -908,7 +907,9 @@
     CHECK_EQUAL(tv.get(0).get_index(), 0);
     CHECK_EQUAL(tv.get(1).get_index(), 2);
     CHECK_EQUAL(tv.get(2).get_index(), 1);
-=======
+}
+
+
 TEST(Link_FindNullLink)
 {
     size_t match;
@@ -999,7 +1000,6 @@
 
     // We have not yet defined behaviour of finding null-links in a linked-to table, so we just throw. Todo.
     CHECK_THROW_ANY(table2->link(col_linklist2).column<Link>(col_link1).is_null());
->>>>>>> a1178bac
 }
 
 

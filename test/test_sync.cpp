--- conflicted
+++ resolved
@@ -7967,15 +7967,8 @@
     }
 }
 
-<<<<<<< HEAD
-TEST(Sync_Set)
-{
-    // Test replication and synchronization of Set values.
-
-=======
 TEST(Sync_Dictionary_Links)
 {
->>>>>>> 315b8deb
     SHARED_GROUP_TEST_PATH(path_1);
     SHARED_GROUP_TEST_PATH(path_2);
 
@@ -7994,7 +7987,122 @@
     fixture.bind_session(session_1, "/test");
     fixture.bind_session(session_2, "/test");
 
-<<<<<<< HEAD
+    // Test that we can transmit links.
+
+    ColKey col_dict;
+
+    {
+        WriteTransaction tr{db_1};
+        auto& g = tr.get_group();
+        auto foos = g.add_table_with_primary_key("class_Foo", type_Int, "id");
+        auto bars = g.add_table_with_primary_key("class_Bar", type_String, "id");
+        col_dict = foos->add_column_dictionary(type_Mixed, "dict", type_String);
+
+        auto foo = foos->create_object_with_primary_key(123);
+        auto a = bars->create_object_with_primary_key("a");
+        auto b = bars->create_object_with_primary_key("b");
+
+        auto dict = foo.get_dictionary(col_dict);
+        dict.insert("a", a);
+        dict.insert("b", b);
+
+        session_1.nonsync_transact_notify(tr.commit());
+    }
+
+    session_1.wait_for_upload_complete_or_client_stopped();
+    session_2.wait_for_download_complete_or_client_stopped();
+
+    {
+        ReadTransaction tr{db_2};
+
+        auto foos = tr.get_table("class_Foo");
+        auto bars = tr.get_table("class_Bar");
+
+        CHECK_EQUAL(foos->size(), 1);
+        CHECK_EQUAL(bars->size(), 2);
+
+        auto foo = foos->get_object_with_primary_key(123);
+        auto a = bars->get_object_with_primary_key("a");
+        auto b = bars->get_object_with_primary_key("b");
+
+        auto dict = foo.get_dictionary(foos->get_column_key("dict"));
+        CHECK_EQUAL(dict.size(), 2);
+
+        auto dict_a = dict.get("a");
+        auto dict_b = dict.get("b");
+        CHECK(dict_a == Mixed{a.get_link()});
+        CHECK(dict_b == Mixed{b.get_link()});
+    }
+
+    // Test that we can create tombstones for objects in dictionaries.
+
+    {
+        WriteTransaction tr{db_1};
+        auto& g = tr.get_group();
+
+        auto bars = g.get_table("class_Bar");
+        auto a = bars->get_object_with_primary_key("a");
+        a.invalidate();
+
+        auto foos = g.get_table("class_Foo");
+        auto foo = foos->get_object_with_primary_key(123);
+        auto dict = foo.get_dictionary(col_dict);
+
+        CHECK_EQUAL(dict.size(), 2);
+        CHECK((*dict.find("a")).second.is_unresolved_link());
+
+        CHECK(dict.find("b") != dict.end());
+
+        session_1.nonsync_transact_notify(tr.commit());
+    }
+
+    session_1.wait_for_upload_complete_or_client_stopped();
+    session_2.wait_for_download_complete_or_client_stopped();
+
+    {
+        ReadTransaction tr{db_2};
+
+        auto foos = tr.get_table("class_Foo");
+        auto bars = tr.get_table("class_Bar");
+
+        CHECK_EQUAL(foos->size(), 1);
+        CHECK_EQUAL(bars->size(), 1);
+
+        auto b = bars->get_object_with_primary_key("b");
+
+        auto foo = foos->get_object_with_primary_key(123);
+        auto dict = foo.get_dictionary(col_dict);
+
+        CHECK_EQUAL(dict.size(), 2);
+        CHECK((*dict.find("a")).second.is_unresolved_link());
+
+        CHECK(dict.find("b") != dict.end());
+        CHECK((*dict.find("b")).second == Mixed{b.get_link()});
+    }
+}
+
+TEST(Sync_Set)
+{
+    // Test replication and synchronization of Set values.
+
+    SHARED_GROUP_TEST_PATH(path_1);
+    SHARED_GROUP_TEST_PATH(path_2);
+
+    TEST_DIR(dir);
+    fixtures::ClientServerFixture fixture{dir, test_context};
+    fixture.start();
+
+    auto history_1 = make_client_replication(path_1);
+    auto history_2 = make_client_replication(path_2);
+
+    auto db_1 = DB::create(*history_1);
+    auto db_2 = DB::create(*history_2);
+
+    Session session_1 = fixture.make_session(path_1);
+    Session session_2 = fixture.make_session(path_2);
+    fixture.bind_session(session_1, "/test");
+    fixture.bind_session(session_2, "/test");
+
     ColKey col_ints, col_strings, col_mixeds;
     {
         WriteTransaction wt{db_1};
@@ -8046,34 +8154,11 @@
         CHECK_EQUAL(mixeds.find(456.0), 2);
 
         session_1.nonsync_transact_notify(wt.commit());
-=======
-    // Test that we can transmit links.
-
-    ColKey col_dict;
-
-    {
-        WriteTransaction tr{db_1};
-        auto& g = tr.get_group();
-        auto foos = g.add_table_with_primary_key("class_Foo", type_Int, "id");
-        auto bars = g.add_table_with_primary_key("class_Bar", type_String, "id");
-        col_dict = foos->add_column_dictionary(type_Mixed, "dict", type_String);
-
-        auto foo = foos->create_object_with_primary_key(123);
-        auto a = bars->create_object_with_primary_key("a");
-        auto b = bars->create_object_with_primary_key("b");
-
-        auto dict = foo.get_dictionary(col_dict);
-        dict.insert("a", a);
-        dict.insert("b", b);
-
-        session_1.nonsync_transact_notify(tr.commit());
->>>>>>> 315b8deb
     }
 
     session_1.wait_for_upload_complete_or_client_stopped();
     session_2.wait_for_download_complete_or_client_stopped();
 
-<<<<<<< HEAD
     // Create a conflict. Session 1 should lose, because it has a lower peer ID.
     {
         WriteTransaction wt{db_1};
@@ -8116,80 +8201,15 @@
         auto ints = obj.get_set<int64_t>(col_ints);
         ints.clear();
         session_1.nonsync_transact_notify(wt.commit());
-=======
-    {
-        ReadTransaction tr{db_2};
-
-        auto foos = tr.get_table("class_Foo");
-        auto bars = tr.get_table("class_Bar");
-
-        CHECK_EQUAL(foos->size(), 1);
-        CHECK_EQUAL(bars->size(), 2);
-
-        auto foo = foos->get_object_with_primary_key(123);
-        auto a = bars->get_object_with_primary_key("a");
-        auto b = bars->get_object_with_primary_key("b");
-
-        auto dict = foo.get_dictionary(foos->get_column_key("dict"));
-        CHECK_EQUAL(dict.size(), 2);
-
-        auto dict_a = dict.get("a");
-        auto dict_b = dict.get("b");
-        CHECK(dict_a == Mixed{a.get_link()});
-        CHECK(dict_b == Mixed{b.get_link()});
-    }
-
-    // Test that we can create tombstones for objects in dictionaries.
-
-    {
-        WriteTransaction tr{db_1};
-        auto& g = tr.get_group();
-
-        auto bars = g.get_table("class_Bar");
-        auto a = bars->get_object_with_primary_key("a");
-        a.invalidate();
-
-        auto foos = g.get_table("class_Foo");
-        auto foo = foos->get_object_with_primary_key(123);
-        auto dict = foo.get_dictionary(col_dict);
-
-        CHECK_EQUAL(dict.size(), 2);
-        CHECK((*dict.find("a")).second.is_unresolved_link());
-
-        CHECK(dict.find("b") != dict.end());
-
-        session_1.nonsync_transact_notify(tr.commit());
->>>>>>> 315b8deb
     }
 
     session_1.wait_for_upload_complete_or_client_stopped();
     session_2.wait_for_download_complete_or_client_stopped();
 
     {
-<<<<<<< HEAD
         ReadTransaction read_1{db_1};
         ReadTransaction read_2{db_2};
         CHECK(compare_groups(read_1, read_2));
-=======
-        ReadTransaction tr{db_2};
-
-        auto foos = tr.get_table("class_Foo");
-        auto bars = tr.get_table("class_Bar");
-
-        CHECK_EQUAL(foos->size(), 1);
-        CHECK_EQUAL(bars->size(), 1);
-
-        auto b = bars->get_object_with_primary_key("b");
-
-        auto foo = foos->get_object_with_primary_key(123);
-        auto dict = foo.get_dictionary(col_dict);
-
-        CHECK_EQUAL(dict.size(), 2);
-        CHECK((*dict.find("a")).second.is_unresolved_link());
-
-        CHECK(dict.find("b") != dict.end());
-        CHECK((*dict.find("b")).second == Mixed{b.get_link()});
->>>>>>> 315b8deb
     }
 }
 

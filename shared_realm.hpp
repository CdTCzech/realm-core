--- conflicted
+++ resolved
@@ -19,11 +19,8 @@
 #ifndef REALM_REALM_HPP
 #define REALM_REALM_HPP
 
-<<<<<<< HEAD
-=======
 #include "object_store.hpp"
 
->>>>>>> e8a26aa5
 #include <memory>
 #include <mutex>
 #include <thread>
@@ -174,11 +171,7 @@
             std::runtime_error(std::move(message)), m_kind(kind), m_path(std::move(path)) {}
         Kind kind() const { return m_kind; }
         const std::string& path() const { return m_path; }
-<<<<<<< HEAD
-        
-=======
-
->>>>>>> e8a26aa5
+
     private:
         Kind m_kind;
         std::string m_path;

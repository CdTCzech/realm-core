#!groovy

@Library('realm-ci') _

cocoaStashes = []
androidStashes = []
publishingStashes = []

tokens = "${env.JOB_NAME}".tokenize('/')
org = tokens[tokens.size()-3]
repo = tokens[tokens.size()-2]
branch = tokens[tokens.size()-1]

jobWrapper {
    timeout(time: 5, unit: 'HOURS') {
        stage('gather-info') {
            node('docker') {
                getSourceArchive()
                stash includes: '**', name: 'core-source', useDefaultExcludes: false

                dependencies = readProperties file: 'dependencies.list'
                echo "Version in dependencies.list: ${dependencies.VERSION}"

                gitTag = readGitTag()
                gitSha = sh(returnStdout: true, script: 'git rev-parse HEAD').trim().take(8)
                gitDescribeVersion = sh(returnStdout: true, script: 'git describe --tags').trim()

                echo "Git tag: ${gitTag ?: 'none'}"
                if (!gitTag) {
                    echo "No tag given for this build"
                    setBuildName(gitSha)
                } else {
                    if (gitTag != "v${dependencies.VERSION}") {
                        error "Git tag '${gitTag}' does not match v${dependencies.VERSION}"
                    } else {
                        echo "Building release: '${gitTag}'"
                        setBuildName("Tag ${gitTag}")
                    }
                }
            }

            isPullRequest = !!env.CHANGE_TARGET
            targetBranch = isPullRequest ? env.CHANGE_TARGET : "none"
            println "Building branch: ${env.BRANCH_NAME}"
            println "Target branch: ${targetBranch}"

            releaseTesting = targetBranch.contains('release')

            echo "Pull request: ${isPullRequest ? 'yes' : 'no'}"
            echo "Release Run: ${releaseTesting ? 'yes' : 'no'}"
            echo "Publishing Run: ${gitTag ? 'yes' : 'no'}"

            if (['master'].contains(env.BRANCH_NAME)) {
                // If we're on master, instruct the docker image builds to push to the
                // cache registry
                env.DOCKER_PUSH = "1"
            }
        }

        if (isPullRequest) {
<<<<<<< HEAD
            stage('Fastcheck') {
                parallel(
                    checkLinuxDebug     	: doBuildInDocker('Debug', '4'),
                    checkMacOsRelease   	: doBuildMacOs('Release', true),
                    checkWin32Debug     	: doBuildWindows('Debug', false, 'Win32'),
                    checkWin64Release   	: doBuildWindows('Release', false, 'x64'),
                    iosDebug              : doBuildAppleDevice('ios', 'MinSizeDebug'),
                    androidArm64Debug   	: doAndroidBuildInDocker('arm64-v8a', 'Debug', false),
                    threadSanitizer     	: doBuildInDocker('Debug', '1000', 'thread'),
                    addressSanitizer    	: doBuildInDocker('Debug', '1000', 'address'),
                )
            }
        }

        if (isPullRequest && releaseTesting) {
            stage('ExtendedCheck') {
                parallel(
                		checkLinuxRelease   : doBuildInDocker('Release'),
                    checkMacOsDebug     : doBuildMacOs('Debug', true),
                    buildUwpWin32Debug  : doBuildWindows('Debug', true, 'Win32'),
                    buildUwpx64Debug    : doBuildWindows('Debug', true, 'x64'),
                    buildUwpArmDebug    : doBuildWindows('Debug', true, 'ARM'),
                    androidArmeabiRelease	: doAndroidBuildInDocker('armeabi-v7a', 'Release', true),
                    coverage            : doBuildCoverage(),
                    performance         : buildPerformance()
                )
            }
        }
=======
            stage('Checking') {
                parallelExecutors = [
                    checkLinuxDebug         : doCheckInDocker('Debug'),
                    checkMacOsRelease       : doBuildMacOs('Release', true),
                    checkWin32Debug         : doBuildWindows('Debug', false, 'Win32', true),
                    checkWin64Release       : doBuildWindows('Release', false, 'x64', true),
                    iosDebug                : doBuildAppleDevice('ios', 'MinSizeDebug'),
                    androidArm64Debug       : doAndroidBuildInDocker('arm64-v8a', 'Debug', false),
                    threadSanitizer         : doCheckSanity('Debug', '1000', 'thread'),
                    addressSanitizer        : doCheckSanity('Debug', '1000', 'address'),
                ]
                if (releaseTesting) {
                    extendedChecks = [
                        checkLinuxRelease       : doCheckInDocker('Release'),
                        checkMacOsDebug         : doBuildMacOs('Debug', true),
                        buildUwpx64Debug        : doBuildWindows('Debug', true, 'x64', false),
                        androidArmeabiRelease   : doAndroidBuildInDocker('armeabi-v7a', 'Release', true),
                        coverage                : doBuildCoverage(),
                        performance             : buildPerformance()
                    ]
                    parallelExecutors.putAll(extendedChecks)
                }
                parallel parallelExecutors
            }
        }

>>>>>>> 432c5058

        if (gitTag && !isPullRequest) {
            stage('BuildPackages') {
                parallelExecutors = [
<<<<<<< HEAD
                                    buildMacOsDebug     : doBuildMacOs('Debug', false),
                                    buildMacOsRelease   : doBuildMacOs('Release', false),
                                    buildWin32Debug     : doBuildWindows('Debug', false, 'Win32'),
                                    buildWin32Release   : doBuildWindows('Release', false, 'Win32'),
                                    buildWin64Debug     : doBuildWindows('Debug', false, 'x64'),
                                    buildWin64Release   : doBuildWindows('Release', false, 'x64'),
                                    buildUwpWin32Debug  : doBuildWindows('Debug', true, 'Win32'),
                                    buildUwpWin32Release: doBuildWindows('Release', true, 'Win32'),
                                    buildUwpx64Debug    : doBuildWindows('Debug', true, 'x64'),
                                    buildUwpx64Release  : doBuildWindows('Release', true, 'x64'),
                                    buildUwpArmDebug    : doBuildWindows('Debug', true, 'ARM'),
                                    buildUwpArmRelease  : doBuildWindows('Release', true, 'ARM'),
                                    packageGeneric      : doBuildPackage('generic', 'tgz'),
                    ]
=======
                    buildMacOsDebug     : doBuildMacOs('Debug', false),
                    buildMacOsRelease   : doBuildMacOs('Release', false),

                    buildWin32Debug     : doBuildWindows('Debug', false, 'Win32', false),
                    buildWin32Release   : doBuildWindows('Release', false, 'Win32', false),
                    buildWin64Debug     : doBuildWindows('Debug', false, 'x64', false),
                    buildWin64Release   : doBuildWindows('Release', false, 'x64', false),
                    buildUwpWin32Debug  : doBuildWindows('Debug', true, 'Win32', false),
                    buildUwpWin32Release: doBuildWindows('Release', true, 'Win32', false),
                    buildUwpx64Debug    : doBuildWindows('Debug', true, 'x64', false),
                    buildUwpx64Release  : doBuildWindows('Release', true, 'x64', false),
                    buildUwpArmDebug    : doBuildWindows('Debug', true, 'ARM', false),
                    buildUwpArmRelease  : doBuildWindows('Release', true, 'ARM', false),

                    buildLinuxDebug     : doBuildLinux('Debug'),
                    buildLinuxRelease   : doBuildLinux('Release'),
                    buildLinuxRelAssert : doBuildLinux('RelAssert'),
                    buildLinuxASAN      : doBuildLinuxASAN()
                ]
>>>>>>> 432c5058

                androidAbis = ['armeabi-v7a', 'x86', 'mips', 'x86_64', 'arm64-v8a']
                androidBuildTypes = ['Debug', 'Release']

<<<<<<< HEAD
                for (def i = 0; i < androidAbis.size(); i++) {
                    def abi = androidAbis[i]
                    for (def j = 0; j < androidBuildTypes.size(); j++) {
                        def buildType = androidBuildTypes[j]
=======
                for (abi in androidAbis) {
                    for (buildType in androidBuildTypes) {
>>>>>>> 432c5058
                        parallelExecutors["android-${abi}-${buildType}"] = doAndroidBuildInDocker(abi, buildType, false)
                    }
                }

                appleSdks = ['ios', 'tvos', 'watchos']
                appleBuildTypes = ['MinSizeDebug', 'Release']

<<<<<<< HEAD
                for (def i = 0; i < appleSdks.size(); i++) {
                    def sdk = appleSdks[i]
                    for (def j = 0; j < appleBuildTypes.size(); j++) {
                        def buildType = appleBuildTypes[j]
                        parallelExecutors["${sdk}${buildType}"] = doBuildAppleDevice(sdk, buildType)
                    }
                }
                parallel parallelExecutors
            }
            stage('Aggregate') {
                parallel (
                    cocoa: {
                        node('docker') {
                            getArchive()
                            for (int i = 0; i < cocoaStashes.size(); i++) {
                                unstash name:cocoaStashes[i]
                            }
                            sh 'tools/build-cocoa.sh'
                            archiveArtifacts('realm-core-cocoa*.tar.xz')
                            if(gitTag) {
                                def stashName = 'cocoa'
                                stash includes: 'realm-core-cocoa*.tar.xz', name: stashName
                                publishingStashes << stashName
                            }
                        }
                    },
                    android: {
                        node('docker') {
                            getArchive()
                            for (int i = 0; i < androidStashes.size(); i++) {
                                unstash name:androidStashes[i]
                            }
                            sh 'tools/build-android.sh'
                            archiveArtifacts('realm-core-android*.tar.gz')
                            if(gitTag) {
                                def stashName = 'android'
                                stash includes: 'realm-core-android*.tar.gz', name: stashName
                                publishingStashes << stashName
                            }
                        }
                    }
                )
            }

            stage('publish-packages') {
                parallel(
                    generic: doPublishGeneric(),
                    others: doPublishLocalArtifacts()
                )
            }
        }
    }
}
=======
                for (sdk in appleSdks) {
                    for (buildType in appleBuildTypes) {
                        parallelExecutors["${sdk}${buildType}"] = doBuildAppleDevice(sdk, buildType)
                    }
                }
>>>>>>> 432c5058

                parallel parallelExecutors
            }
            stage('Aggregate') {
                parallel (
                    cocoa: {
                        node('docker') {
                            getArchive()
                            for (cocoaStash in cocoaStashes) {
                                unstash name: cocoaStash
                            }
                            sh 'tools/build-cocoa.sh'
                            archiveArtifacts('realm-core-cocoa*.tar.xz')
                            def stashName = 'cocoa'
                            stash includes: 'realm-core-cocoa*.tar.xz', name: stashName
                            publishingStashes << stashName
                        }
                    },
                    android: {
                        node('docker') {
                            getArchive()
                            for (androidStash in androidStashes) {
                                unstash name: androidStash
                            }
                            sh 'tools/build-android.sh'
                            archiveArtifacts('realm-core-android*.tar.gz')
                            def stashName = 'android'
                            stash includes: 'realm-core-android*.tar.gz', name: stashName
                            publishingStashes << stashName
                        }
                    }
                )
            }
            stage('publish-packages') {
                parallel(
                    others: doPublishLocalArtifacts()
                )
            }
        }
    }
}

<<<<<<< HEAD
def doBuildInDocker(String buildType, String maxBpNodeSize = '1000', String sanitizeMode='') {
=======
def doCheckInDocker(String buildType, String maxBpNodeSize = '1000') {
>>>>>>> 432c5058
    return {
        node('docker') {
            getArchive()
            def buildEnv = docker.build 'realm-core:snapshot'
            def environment = environment()
            environment << 'UNITTEST_PROGRESS=1'
            withEnv(environment) {
                buildEnv.inside() {
                    try {
                        sh """
                           mkdir build-dir
                           cd build-dir
                           cmake -D CMAKE_BUILD_TYPE=${buildType} -D REALM_MAX_BPNODE_SIZE=${maxBpNodeSize} -G Ninja ..
                        """
                        runAndCollectWarnings(script: "cd build-dir && ninja")
                        sh """
                           cd build-dir/test
                           ./realm-tests
                        """
                    } finally {
                        recordTests("Linux-${buildType}")
                    }
                }
            }
        }
    }
}

def doCheckSanity(String buildType, String maxBpNodeSize = '1000', String sanitizeMode='') {
    return {
        node('docker') {
            getArchive()
            def buildEnv = docker.build('realm-core-clang:snapshot', '-f clang.Dockerfile .')
            def environment = environment()
            def sanitizeFlags = ''
            def privileged = '';
            environment << 'UNITTEST_PROGRESS=1'
            if (sanitizeMode.contains('thread')) {
                sanitizeFlags = '-D REALM_TSAN=ON'
            } else if (sanitizeMode.contains('address')) {
                privileged = '--privileged'
                sanitizeFlags = '-D REALM_ASAN=ON'
            }
            withEnv(environment) {
                buildEnv.inside(privileged) {
                    try {
                        sh """
                           mkdir build-dir
                           cd build-dir
                           cmake -D CMAKE_BUILD_TYPE=${buildType} -D REALM_MAX_BPNODE_SIZE=${maxBpNodeSize} ${sanitizeFlags} -G Ninja ..
                        """
                        runAndCollectWarnings(script: "cd build-dir && ninja")
                        sh """
                           cd build-dir/test
                           ./realm-tests
                        """
                    } finally {
                        recordTests("Linux-${buildType}")
                    }
                }
            }
        }
    }
}

def doBuildLinux(String buildType) {
    return {
        node('docker') {
            getSourceArchive()
            
            docker.build('realm-core-generic:snapshot', '-f generic.Dockerfile .').inside {
                sh """
                   cmake --help
                   rm -rf build-dir
                   mkdir build-dir 
                   cd build-dir
                   scl enable devtoolset-6 -- cmake -DCMAKE_BUILD_TYPE=${buildType} -DREALM_ENABLE_ENCRYPTION=1 -DREALM_NO_TESTS=1 ..
                   make -j4
                   cpack -G TGZ
                """
            }

            dir('build-dir') {
                archiveArtifacts("*.tar.gz")
                def stashName = "linux___${buildType}"
                stash includes:"*.tar.gz", name:stashName
                publishingStashes << stashName
            }
        }
    }
}

def doBuildLinuxASAN() {
    return {
        node('docker') {
            getArchive()
            docker.build('realm-core-clang:snapshot', '-f clang.Dockerfile .').inside() {
                sh """
                   mkdir build-dir
                   cd build-dir
                   cmake -D CMAKE_BUILD_TYPE=RelASAN -DREALM_NO_TESTS=1 -G Ninja ..
                   ninja
                   cpack -G TGZ
                """
            }
            dir('build-dir') {
                archiveArtifacts("*.tar.gz")
                def stashName = "linux___RelASAN"
                stash includes:"*.tar.gz", name:stashName
                publishingStashes << stashName
            }
        }
    }
}

def doAndroidBuildInDocker(String abi, String buildType, boolean runTestsInEmulator) {
    def cores = 4
    return {
        node('docker') {
            getArchive()
            def stashName = "android___${abi}___${buildType}"
            def buildDir = "build-${stashName}".replaceAll('___', '-')
            def buildEnv = docker.build('realm-core-android:snapshot', '-f android.Dockerfile .')
            def environment = environment()
            environment << 'UNITTEST_PROGRESS=1'
            withEnv(environment) {
                if(!runTestsInEmulator) {
                    buildEnv.inside {
                        runAndCollectWarnings(script: "tools/cross_compile.sh -o android -a ${abi} -t ${buildType} -v ${gitDescribeVersion}")
                        dir(buildDir) {
                            archiveArtifacts('realm-*.tar.gz')
                        }
                        stash includes:"${buildDir}/realm-*.tar.gz", name:stashName
                        androidStashes << stashName
                        if (gitTag) {
                            publishingStashes << stashName
                        }
                    }
                } else {
                    docker.image('tracer0tong/android-emulator').withRun('-e ARCH=armeabi-v7a') { emulator ->
                        buildEnv.inside("--link ${emulator.id}:emulator") {
                            runAndCollectWarnings(script: "tools/cross_compile.sh -o android -a ${abi} -t ${buildType} -v ${gitDescribeVersion}")
                            dir(buildDir) {
                                archiveArtifacts('realm-*.tar.gz')
                            }
                            stash includes:"${buildDir}/realm-*.tar.gz", name:stashName
                            androidStashes << stashName
                            if (gitTag) {
                                publishingStashes << stashName
                            }
                            try {
                                sh '''
                                   cd $(find . -type d -maxdepth 1 -name build-android*)
                                   adb connect emulator
                                   timeout 10m adb wait-for-device
                                   adb push test/realm-tests /data/local/tmp
                                   find test -type f -name "*.json" -maxdepth 1 -exec adb push {} /data/local/tmp \\;
                                   find test -type f -name "*.realm" -maxdepth 1 -exec adb push {} /data/local/tmp \\;
                                   find test -type f -name "*.txt" -maxdepth 1 -exec adb push {} /data/local/tmp \\;
                                   adb shell \'cd /data/local/tmp; UNITTEST_PROGRESS=1 ./realm-tests || echo __ADB_FAIL__\' | tee adb.log
                                   ! grep __ADB_FAIL__ adb.log
                               '''
                            } finally {
                                sh '''
                                   mkdir -p build-dir/test
                                   cd build-dir/test
                                   adb pull /data/local/tmp/unit-test-report.xml
                                '''
                                recordTests('android')
                            }
                        }
                    }
                }
            }
        }
    }
}

def doBuildWindows(String buildType, boolean isUWP, String platform, boolean runTests) {
    def cmakeDefinitions;
    if (isUWP) {
      cmakeDefinitions = '-DCMAKE_SYSTEM_NAME=WindowsStore -DCMAKE_SYSTEM_VERSION=10.0 -DREALM_BUILD_LIB_ONLY=1'
    } else {
      cmakeDefinitions = '-DCMAKE_SYSTEM_VERSION=8.1'
    }
    if (!runTests) {
      cmakeDefinitions += ' -DREALM_NO_TESTS=1'
    }

    return {
        node('windows') {
            getArchive()

            dir('build-dir') {
                bat "\"${tool 'cmake'}\" ${cmakeDefinitions} -D CMAKE_GENERATOR_PLATFORM=${platform} -D CPACK_SYSTEM_NAME=${isUWP?'UWP':'Windows'}-${platform} -D CMAKE_BUILD_TYPE=${buildType} .."
                withEnv(["_MSPDBSRV_ENDPOINT_=${UUID.randomUUID().toString()}"]) {
                    runAndCollectWarnings(parser: 'msbuild', isWindows: true, script: "\"${tool 'cmake'}\" --build . --config ${buildType}")
                }
                bat "\"${tool 'cmake'}\\..\\cpack.exe\" -C ${buildType} -D CPACK_GENERATOR=TGZ"
                if (gitTag) {
                    def stashName = "windows___${platform}___${isUWP?'uwp':'nouwp'}___${buildType}"
                    archiveArtifacts('*.tar.gz')
                    stash includes:'*.tar.gz', name:stashName
                    publishingStashes << stashName
                }
            }
            if (runTests) {
                def environment = environment() << "TMP=${env.WORKSPACE}\\temp"
                environment << 'UNITTEST_PROGRESS=1'
                withEnv(environment) {
                    dir("build-dir/test/${buildType}") {
                        bat '''
                          mkdir %TMP%
                          realm-tests.exe --no-error-exit-code
                          rmdir /Q /S %TMP%
                        '''
                    }
                }
                recordTests("Windows-${platform}-${buildType}")
            }
        }
    }
}


def buildPerformance() {
  return {
    // Select docker-cph-X.  We want docker, metal (brix) and only one executor
    // (exclusive), if the machine changes also change REALM_BENCH_MACHID below
    node('docker && brix && exclusive') {
      getArchive()

      // REALM_BENCH_DIR tells the gen_bench_hist.sh script where to place results
      // REALM_BENCH_MACHID gives the results an id - results are organized by hardware to prevent mixing cached results with runs on different machines
      // MPLCONFIGDIR gives the python matplotlib library a config directory, otherwise it will try to make one on the user home dir which fails in docker
      docker.build('realm-core:snapshot').inside {
        withEnv(["REALM_BENCH_DIR=${env.WORKSPACE}/test/bench/core-benchmarks", "REALM_BENCH_MACHID=docker-brix","MPLCONFIGDIR=${env.WORKSPACE}/test/bench/config"]) {
          rlmS3Get file: 'core-benchmarks.zip', path: 'downloads/core/core-benchmarks.zip'
          sh 'unzip core-benchmarks.zip -d test/bench/'
          sh 'rm core-benchmarks.zip'

          sh """
            cd test/bench
            mkdir -p core-benchmarks results
            ./gen_bench_hist.sh origin/${env.CHANGE_TARGET}
            ./parse_bench_hist.py --local-html results/ core-benchmarks/
          """
          zip dir: 'test/bench', glob: 'core-benchmarks/**/*', zipFile: 'core-benchmarks.zip'
          rlmS3Put file: 'core-benchmarks.zip', path: 'downloads/core/core-benchmarks.zip'
          publishHTML(target: [allowMissing: false, alwaysLinkToLastBuild: false, keepAll: true, reportDir: 'test/bench/results', reportFiles: 'report.html', reportName: 'Performance Report'])
          withCredentials([[$class: 'StringBinding', credentialsId: 'bot-github-token', variable: 'githubToken']]) {
              sh "curl -H \"Authorization: token ${env.githubToken}\" " +
                 "-d '{ \"body\": \"Check the performance result here: ${env.BUILD_URL}Performance_Report\"}' " +
                 "\"https://api.github.com/repos/realm/${repo}/issues/${env.CHANGE_ID}/comments\""
          }
        }
      }
    }
  }
}

def doBuildMacOs(String buildType, boolean runTests) {
    def sdk = 'macosx'
    return {
        node('osx') {
            getArchive()

            def buildTests = runTests ? '' : '-DREALM_NO_TESTS=1'

            dir("build-macos-${buildType}") {
                withEnv(['DEVELOPER_DIR=/Applications/Xcode-8.3.3.app/Contents/Developer/']) {
                    // This is a dirty trick to work around a bug in xcode
                    // It will hang if launched on the same project (cmake trying the compiler out)
                    // in parallel.
                    retry(3) {
                        timeout(time: 2, unit: 'MINUTES') {
                            sh """
                                    rm -rf *
                                    cmake -D CMAKE_TOOLCHAIN_FILE=../tools/cmake/macos.toolchain.cmake \\
                                          -D CMAKE_BUILD_TYPE=${buildType} \\
                                          -D REALM_VERSION=${gitDescribeVersion} \\
                                          ${buildTests} -G Xcode ..
                                """
                        }
                    }

                    runAndCollectWarnings(parser: 'clang', script: """
                            xcodebuild -sdk macosx \\
                                       -configuration ${buildType} \\
                                       -target package \\
                                       ONLY_ACTIVE_ARCH=NO
                            """)
                }
            }

            archiveArtifacts("build-macos-${buildType}/*.tar.gz")

            def stashName = "macos___${buildType}"
            stash includes:"build-macos-${buildType}/*.tar.gz", name:stashName
            cocoaStashes << stashName
            publishingStashes << stashName

            if (runTests) {
                try {
                    dir("build-macos-${buildType}") {
                        def environment = environment()
                        environment << 'UNITTEST_PROGRESS=1'
                        withEnv(environment) {
                        sh """
                            cd test
                            ./${buildType}/realm-tests.app/Contents/MacOS/realm-tests
                            cp $TMPDIR/unit-test-report.xml .
                        """
                        }
                    }
                } finally {
                    // recordTests expects the test results xml file in a build-dir/test/ folder
                    sh """
                        mkdir -p build-dir/test
                        cp build-macos-${buildType}/test/unit-test-report.xml build-dir/test/
                    """
                    recordTests("macos_${buildType}")
                }
            }
        }
    }
}

def doBuildAppleDevice(String sdk, String buildType) {
    return {
        node('osx') {
            getArchive()

            withEnv(['DEVELOPER_DIR=/Applications/Xcode-8.3.3.app/Contents/Developer/',
                     'XCODE10_DEVELOPER_DIR=/Applications/Xcode-10.app/Contents/Developer/']) {
                retry(3) {
                    timeout(time: 15, unit: 'MINUTES') {
                        runAndCollectWarnings(parser:'clang', script: """
                                rm -rf build-*
                                tools/cross_compile.sh -o ${sdk} -t ${buildType} -v ${gitDescribeVersion}
                            """)
                    }
                }
            }
            archiveArtifacts("build-${sdk}-${buildType}/*.tar.gz")
            def stashName = "${sdk}___${buildType}"
            stash includes:"build-${sdk}-${buildType}/*.tar.gz", name:stashName
            cocoaStashes << stashName
            if(gitTag) {
                publishingStashes << stashName
            }
        }
    }
}

def doBuildCoverage() {
  return {
    node('docker') {
      getArchive()
      docker.build('realm-core:snapshot').inside {
        def workspace = pwd()
        sh """
          mkdir build
          cd build
          cmake -G Ninja -D REALM_COVERAGE=ON ..
          ninja
          cd ..
          lcov --no-external --capture --initial --directory . --output-file ${workspace}/coverage-base.info
          cd build/test
          ulimit -c unlimited
          UNITTEST_PROGRESS=1 ./realm-tests
          cd ../..
          lcov --no-external --directory . --capture --output-file ${workspace}/coverage-test.info
          lcov --add-tracefile ${workspace}/coverage-base.info --add-tracefile coverage-test.info --output-file ${workspace}/coverage-total.info
          lcov --remove ${workspace}/coverage-total.info '/usr/*' '${workspace}/test/*' --output-file ${workspace}/coverage-filtered.info
          rm coverage-base.info coverage-test.info coverage-total.info
        """
        withCredentials([[$class: 'StringBinding', credentialsId: 'codecov-token-core', variable: 'CODECOV_TOKEN']]) {
          sh '''
            curl -s https://codecov.io/bash | bash
          '''
        }
      }
    }
  }
}

/**
 *  Wraps the test recorder by adding a tag which will make the test distinguishible
 */
def recordTests(tag) {
    def tests = readFile('build-dir/test/unit-test-report.xml')
    def modifiedTests = tests.replaceAll('realm-core-tests', tag)
    writeFile file: 'build-dir/test/modified-test-report.xml', text: modifiedTests
    junit 'build-dir/test/modified-test-report.xml'
}

def environment() {
    return [
        "UNITTEST_SHUFFLE=1",
        "UNITTEST_RANDOM_SEED=random",
        "UNITTEST_THREADS=1",
        "UNITTEST_XML=1"
        ]
}

def readGitTag() {
    def command = 'git describe --exact-match --tags HEAD'
    def returnStatus = sh(returnStatus: true, script: command)
    if (returnStatus != 0) {
        return null
    }
    return sh(returnStdout: true, script: command).trim()
}

def doPublishLocalArtifacts() {
    return {
        node('docker') {
            deleteDir()
            dir('temp') {
                withAWS(credentials: 'aws-credentials', region: 'us-east-1') {
                    for (publishingStash in publishingStashes) {
                        unstash name: publishingStash
                        def path = publishingStash.replaceAll('___', '/')
                        def files = findFiles(glob: '**')
                        for (file in files) {
                            rlmS3Put file: file.path, path: "downloads/core/${gitDescribeVersion}/${path}/${file.name}"
                            rlmS3Put file: file.path, path: "downloads/core/${file.name}"
                        }
                        deleteDir()
                    }
                }
            }
        }
    }
}

def setBuildName(newBuildName) {
    currentBuild.displayName = "${currentBuild.displayName} - ${newBuildName}"
}

def getArchive() {
    deleteDir()
    unstash 'core-source'
}

def getSourceArchive() {
    checkout(
        [
          $class           : 'GitSCM',
          branches         : scm.branches,
          gitTool          : 'native git',
          extensions       : scm.extensions + [[$class: 'CleanCheckout'], [$class: 'CloneOption', depth: 0, noTags: false, reference: '', shallow: false],
                                               [$class: 'SubmoduleOption', disableSubmodules: false, parentCredentials: false, recursiveSubmodules: true,
                                                         reference: '', trackingSubmodules: false]],
          userRemoteConfigs: scm.userRemoteConfigs
        ]
    )
}<|MERGE_RESOLUTION|>--- conflicted
+++ resolved
@@ -58,36 +58,6 @@
         }
 
         if (isPullRequest) {
-<<<<<<< HEAD
-            stage('Fastcheck') {
-                parallel(
-                    checkLinuxDebug     	: doBuildInDocker('Debug', '4'),
-                    checkMacOsRelease   	: doBuildMacOs('Release', true),
-                    checkWin32Debug     	: doBuildWindows('Debug', false, 'Win32'),
-                    checkWin64Release   	: doBuildWindows('Release', false, 'x64'),
-                    iosDebug              : doBuildAppleDevice('ios', 'MinSizeDebug'),
-                    androidArm64Debug   	: doAndroidBuildInDocker('arm64-v8a', 'Debug', false),
-                    threadSanitizer     	: doBuildInDocker('Debug', '1000', 'thread'),
-                    addressSanitizer    	: doBuildInDocker('Debug', '1000', 'address'),
-                )
-            }
-        }
-
-        if (isPullRequest && releaseTesting) {
-            stage('ExtendedCheck') {
-                parallel(
-                		checkLinuxRelease   : doBuildInDocker('Release'),
-                    checkMacOsDebug     : doBuildMacOs('Debug', true),
-                    buildUwpWin32Debug  : doBuildWindows('Debug', true, 'Win32'),
-                    buildUwpx64Debug    : doBuildWindows('Debug', true, 'x64'),
-                    buildUwpArmDebug    : doBuildWindows('Debug', true, 'ARM'),
-                    androidArmeabiRelease	: doAndroidBuildInDocker('armeabi-v7a', 'Release', true),
-                    coverage            : doBuildCoverage(),
-                    performance         : buildPerformance()
-                )
-            }
-        }
-=======
             stage('Checking') {
                 parallelExecutors = [
                     checkLinuxDebug         : doCheckInDocker('Debug'),
@@ -114,27 +84,10 @@
             }
         }
 
->>>>>>> 432c5058
 
         if (gitTag && !isPullRequest) {
             stage('BuildPackages') {
                 parallelExecutors = [
-<<<<<<< HEAD
-                                    buildMacOsDebug     : doBuildMacOs('Debug', false),
-                                    buildMacOsRelease   : doBuildMacOs('Release', false),
-                                    buildWin32Debug     : doBuildWindows('Debug', false, 'Win32'),
-                                    buildWin32Release   : doBuildWindows('Release', false, 'Win32'),
-                                    buildWin64Debug     : doBuildWindows('Debug', false, 'x64'),
-                                    buildWin64Release   : doBuildWindows('Release', false, 'x64'),
-                                    buildUwpWin32Debug  : doBuildWindows('Debug', true, 'Win32'),
-                                    buildUwpWin32Release: doBuildWindows('Release', true, 'Win32'),
-                                    buildUwpx64Debug    : doBuildWindows('Debug', true, 'x64'),
-                                    buildUwpx64Release  : doBuildWindows('Release', true, 'x64'),
-                                    buildUwpArmDebug    : doBuildWindows('Debug', true, 'ARM'),
-                                    buildUwpArmRelease  : doBuildWindows('Release', true, 'ARM'),
-                                    packageGeneric      : doBuildPackage('generic', 'tgz'),
-                    ]
-=======
                     buildMacOsDebug     : doBuildMacOs('Debug', false),
                     buildMacOsRelease   : doBuildMacOs('Release', false),
 
@@ -154,20 +107,12 @@
                     buildLinuxRelAssert : doBuildLinux('RelAssert'),
                     buildLinuxASAN      : doBuildLinuxASAN()
                 ]
->>>>>>> 432c5058
 
                 androidAbis = ['armeabi-v7a', 'x86', 'mips', 'x86_64', 'arm64-v8a']
                 androidBuildTypes = ['Debug', 'Release']
 
-<<<<<<< HEAD
-                for (def i = 0; i < androidAbis.size(); i++) {
-                    def abi = androidAbis[i]
-                    for (def j = 0; j < androidBuildTypes.size(); j++) {
-                        def buildType = androidBuildTypes[j]
-=======
                 for (abi in androidAbis) {
                     for (buildType in androidBuildTypes) {
->>>>>>> 432c5058
                         parallelExecutors["android-${abi}-${buildType}"] = doAndroidBuildInDocker(abi, buildType, false)
                     }
                 }
@@ -175,67 +120,11 @@
                 appleSdks = ['ios', 'tvos', 'watchos']
                 appleBuildTypes = ['MinSizeDebug', 'Release']
 
-<<<<<<< HEAD
-                for (def i = 0; i < appleSdks.size(); i++) {
-                    def sdk = appleSdks[i]
-                    for (def j = 0; j < appleBuildTypes.size(); j++) {
-                        def buildType = appleBuildTypes[j]
-                        parallelExecutors["${sdk}${buildType}"] = doBuildAppleDevice(sdk, buildType)
-                    }
-                }
-                parallel parallelExecutors
-            }
-            stage('Aggregate') {
-                parallel (
-                    cocoa: {
-                        node('docker') {
-                            getArchive()
-                            for (int i = 0; i < cocoaStashes.size(); i++) {
-                                unstash name:cocoaStashes[i]
-                            }
-                            sh 'tools/build-cocoa.sh'
-                            archiveArtifacts('realm-core-cocoa*.tar.xz')
-                            if(gitTag) {
-                                def stashName = 'cocoa'
-                                stash includes: 'realm-core-cocoa*.tar.xz', name: stashName
-                                publishingStashes << stashName
-                            }
-                        }
-                    },
-                    android: {
-                        node('docker') {
-                            getArchive()
-                            for (int i = 0; i < androidStashes.size(); i++) {
-                                unstash name:androidStashes[i]
-                            }
-                            sh 'tools/build-android.sh'
-                            archiveArtifacts('realm-core-android*.tar.gz')
-                            if(gitTag) {
-                                def stashName = 'android'
-                                stash includes: 'realm-core-android*.tar.gz', name: stashName
-                                publishingStashes << stashName
-                            }
-                        }
-                    }
-                )
-            }
-
-            stage('publish-packages') {
-                parallel(
-                    generic: doPublishGeneric(),
-                    others: doPublishLocalArtifacts()
-                )
-            }
-        }
-    }
-}
-=======
                 for (sdk in appleSdks) {
                     for (buildType in appleBuildTypes) {
                         parallelExecutors["${sdk}${buildType}"] = doBuildAppleDevice(sdk, buildType)
                     }
                 }
->>>>>>> 432c5058
 
                 parallel parallelExecutors
             }
@@ -278,11 +167,7 @@
     }
 }
 
-<<<<<<< HEAD
-def doBuildInDocker(String buildType, String maxBpNodeSize = '1000', String sanitizeMode='') {
-=======
 def doCheckInDocker(String buildType, String maxBpNodeSize = '1000') {
->>>>>>> 432c5058
     return {
         node('docker') {
             getArchive()
